--- conflicted
+++ resolved
@@ -71,20 +71,18 @@
 			</dependency>
 
 			<dependency>
-<<<<<<< HEAD
 				<groupId>software.amazon.encryption.s3</groupId>
 				<artifactId>amazon-s3-encryption-client-java</artifactId>
 				<version>${amazon.encryption.s3}</version>
 				<optional>true</optional>
 			</dependency>
 
-=======
+			<dependency>
 				<groupId>software.amazon.s3.accessgrants</groupId>
 				<artifactId>aws-s3-accessgrants-java-plugin</artifactId>
 				<version>${amazon.s3.accessgrants}</version>
 				<optional>true</optional>
 			</dependency>
->>>>>>> bbd8aca5
 			<dependency>
 				<groupId>software.amazon.awssdk</groupId>
 				<artifactId>s3-transfer-manager</artifactId>
