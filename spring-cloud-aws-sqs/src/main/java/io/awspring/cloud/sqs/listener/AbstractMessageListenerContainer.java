/*
 * Copyright 2013-2022 the original author or authors.
 *
 * Licensed under the Apache License, Version 2.0 (the "License");
 * you may not use this file except in compliance with the License.
 * You may obtain a copy of the License at
 *
 *      https://www.apache.org/licenses/LICENSE-2.0
 *
 * Unless required by applicable law or agreed to in writing, software
 * distributed under the License is distributed on an "AS IS" BASIS,
 * WITHOUT WARRANTIES OR CONDITIONS OF ANY KIND, either express or implied.
 * See the License for the specific language governing permissions and
 * limitations under the License.
 */
package io.awspring.cloud.sqs.listener;

import io.awspring.cloud.sqs.listener.acknowledgement.AcknowledgementResultCallback;
import io.awspring.cloud.sqs.listener.acknowledgement.AsyncAcknowledgementResultCallback;
import io.awspring.cloud.sqs.listener.errorhandler.AsyncErrorHandler;
import io.awspring.cloud.sqs.listener.errorhandler.ErrorHandler;
import io.awspring.cloud.sqs.listener.interceptor.AsyncMessageInterceptor;
import io.awspring.cloud.sqs.listener.interceptor.MessageInterceptor;
import java.util.ArrayList;
import java.util.Arrays;
import java.util.Collection;
import java.util.Collections;
import java.util.function.Consumer;
import org.slf4j.Logger;
import org.slf4j.LoggerFactory;
import org.springframework.context.SmartLifecycle;
import org.springframework.lang.Nullable;
import org.springframework.messaging.Message;
import org.springframework.util.Assert;

/**
 * Base implementation for {@link MessageListenerContainer} with {@link SmartLifecycle} and component management
 * capabilities.
 *
 * @param <T> the {@link Message} type to be consumed by the {@link AbstractMessageListenerContainer}
 *
 * @author Tomaz Fernandes
 * @since 3.0
 */
public abstract class AbstractMessageListenerContainer<T, O extends ContainerOptions<O, B>, B extends ContainerOptionsBuilder<B, O>>
		implements MessageListenerContainer<T> {

	private static final Logger logger = LoggerFactory.getLogger(AbstractMessageListenerContainer.class);

	private final Object lifecycleMonitor = new Object();

	private boolean isRunning;

	@Nullable
	private String id;

	private Collection<String> queueNames = new ArrayList<>();

	private Collection<ContainerComponentFactory<T, O>> containerComponentFactories = new ArrayList<>();

	private AsyncMessageListener<T> messageListener;

	private AsyncErrorHandler<T> errorHandler;

	private final Collection<AsyncMessageInterceptor<T>> messageInterceptors = new ArrayList<>();

	private O containerOptions;

	private AsyncAcknowledgementResultCallback<T> acknowledgementResultCallback = new AsyncAcknowledgementResultCallback<T>() {
	};

	private int phase = DEFAULT_PHASE;

	/**
	 * Create an instance with the provided {@link ContainerOptions}
	 * @param containerOptions the options instance.
	 */
	protected AbstractMessageListenerContainer(O containerOptions) {
		Assert.notNull(containerOptions, "containerOptions cannot be null");
		this.containerOptions = containerOptions;
	}

	/**
	 * Set the id for this container instance.
	 * @param id the id.
	 */
	@Override
	public void setId(String id) {
		Assert.notNull(id, "id cannot be null");
		this.id = id;
	}

	/**
	 * Set the {@link ErrorHandler} instance to be used by this container. The component will be adapted to an
	 * {@link AsyncErrorHandler}.
	 * @param errorHandler the instance.
	 */
	public void setErrorHandler(ErrorHandler<T> errorHandler) {
		Assert.notNull(errorHandler, "errorHandler cannot be null");
		this.errorHandler = AsyncComponentAdapters.adapt(errorHandler);
	}

	/**
	 * Set the {@link AsyncErrorHandler} instance to be used by this container.
	 * @param errorHandler the instance.
	 */
	public void setErrorHandler(AsyncErrorHandler<T> errorHandler) {
		Assert.notNull(errorHandler, "errorHandler cannot be null");
		this.errorHandler = errorHandler;
	}

	/**
	 * Add a collection of interceptors that will intercept the message before processing. Interceptors are executed
	 * sequentially and in order.
	 * @param messageInterceptor the interceptor instances.
	 */
	public void addMessageInterceptor(MessageInterceptor<T> messageInterceptor) {
		Assert.notNull(messageInterceptor, "messageInterceptor cannot be null");
		this.messageInterceptors.add(AsyncComponentAdapters.adapt(messageInterceptor));
	}

	/**
	 * Add an interceptor that will intercept the message before processing. Interceptors are executed sequentially and
	 * in order.
	 * @param messageInterceptor the interceptor instances.
	 */
	public void addMessageInterceptor(AsyncMessageInterceptor<T> messageInterceptor) {
		Assert.notNull(messageInterceptor, "messageInterceptor cannot be null");
		this.messageInterceptors.add(messageInterceptor);
	}

	@Override
	public void setMessageListener(MessageListener<T> messageListener) {
		Assert.notNull(messageListener, "messageListener cannot be null");
		this.messageListener = AsyncComponentAdapters.adapt(messageListener);
	}

	@Override
	public void setAsyncMessageListener(AsyncMessageListener<T> asyncMessageListener) {
		Assert.notNull(asyncMessageListener, "asyncMessageListener cannot be null");
		this.messageListener = asyncMessageListener;
	}

	/**
	 * Set the {@link AsyncAcknowledgementResultCallback} instance to be used by this container.
	 * @param acknowledgementResultCallback the instance.
	 */
	public void setAcknowledgementResultCallback(AsyncAcknowledgementResultCallback<T> acknowledgementResultCallback) {
		Assert.notNull(acknowledgementResultCallback, "acknowledgementResultCallback cannot be null");
		this.acknowledgementResultCallback = acknowledgementResultCallback;
	}

	/**
	 * Set the {@link AcknowledgementResultCallback} instance to be used by this container.
	 * @param acknowledgementResultCallback the instance.
	 */
	public void setAcknowledgementResultCallback(AcknowledgementResultCallback<T> acknowledgementResultCallback) {
		Assert.notNull(acknowledgementResultCallback, "acknowledgementResultCallback cannot be null");
		this.acknowledgementResultCallback = AsyncComponentAdapters.adapt(acknowledgementResultCallback);
	}

	public void setComponentFactories(Collection<ContainerComponentFactory<T, O>> containerComponentFactories) {
		Assert.notEmpty(containerComponentFactories, "containerComponentFactories cannot be null or empty");
		this.containerComponentFactories = containerComponentFactories;
	}

	/**
	 * Set the phase for the SmartLifecycle for this container instance.
	 * @param phase the phase.
	 */
	public void setPhase(int phase) {
		this.phase = phase;
	}

	/**
	 * Returns the {@link ContainerOptions} instance for this container. Changed options will take effect on container
	 * restart.
	 */
	public void configure(Consumer<B> options) {
		Assert.state(!isRunning(), "Stop the container before making changes to the options");
		B builder = this.containerOptions.toBuilder();
		options.accept(builder);
		this.containerOptions = builder.build();
	}

	public O getContainerOptions() {
		return this.containerOptions;
	}

	/**
	 * Return the {@link ContainerComponentFactory} instances to be used for creating this container's components.
	 * @return the instances.
	 */
	public Collection<ContainerComponentFactory<T, O>> getContainerComponentFactories() {
		return Collections.unmodifiableCollection(this.containerComponentFactories);
	}

	/**
	 * Return the {@link AsyncMessageListener} instance used by this container.
	 * @return the instance.
	 */
	public AsyncMessageListener<T> getMessageListener() {
		return this.messageListener;
	}

	/**
	 * Return the {@link AsyncErrorHandler} instance used by this container.
	 * @return the instance.
	 */
	public AsyncErrorHandler<T> getErrorHandler() {
		return this.errorHandler;
	}

	/**
	 * Return the {@link AsyncMessageInterceptor} instances used by this container.
	 * @return the instances.
	 */
	public Collection<AsyncMessageInterceptor<T>> getMessageInterceptors() {
		return Collections.unmodifiableCollection(this.messageInterceptors);
	}

	/**
	 * Return the {@link AcknowledgementResultCallback} instance used by this container.
	 * @return the instance.
	 */
	public AsyncAcknowledgementResultCallback<T> getAcknowledgementResultCallback() {
		return this.acknowledgementResultCallback;
	}

	@Override
	public String getId() {
		return this.id;
	}

	/**
	 * Set the queue logical names that will be handled by the container. Required for container start.
	 * @param queueNames the queue names.
	 */
	public void setQueueNames(Collection<String> queueNames) {
		Assert.notEmpty(queueNames, "queueNames cannot be empty");
		this.queueNames = queueNames;
	}

	/**
	 * Set the queue logical names that will be handled by the container. Required for container start.
	 * @param queueNames the queue names.
	 */
	public void setQueueNames(String... queueNames) {
		setQueueNames(Arrays.asList(queueNames));
	}

	/**
	 * Return the queue names assigned to this container.
	 * @return the queue names.
	 */
	public Collection<String> getQueueNames() {
		return Collections.unmodifiableCollection(this.queueNames);
	}

	@Override
	public boolean isRunning() {
		return this.isRunning;
	}

	@Override
<<<<<<< HEAD
	public int getPhase() {
		return this.phase;
=======
	public boolean isAutoStartup() {
		return containerOptions.isAutoStartup();
>>>>>>> 0bd7be94
	}

	@Override
	public void start() {
		if (this.isRunning) {
			return;
		}
		synchronized (this.lifecycleMonitor) {
			Assert.state(!this.queueNames.isEmpty(), "Queue names not set");
			Assert.notNull(this.messageListener, "messageListener cannot be null");
			this.isRunning = true;
			if (this.id == null) {
				this.id = resolveContainerId();
			}
			logger.debug("Starting container {}", getId());
			doStart();
		}
		logger.info("Container {} started", this.id);
	}

	private String resolveContainerId() {
		String firstQueueName = this.queueNames.iterator().next();
		return firstQueueName.startsWith("http")
				? firstQueueName.substring(Math.max(firstQueueName.length() - 10, 0)) + "-container"
				: firstQueueName.substring(0, Math.min(15, firstQueueName.length())) + "-container";
	}

	protected void doStart() {
	}

	@Override
	public void stop() {
		if (!this.isRunning) {
			return;
		}
		logger.debug("Stopping container {}", this.id);
		synchronized (this.lifecycleMonitor) {
			this.isRunning = false;
			doStop();
		}
		logger.info("Container {} stopped", this.id);
	}

	protected void doStop() {
	}

}<|MERGE_RESOLUTION|>--- conflicted
+++ resolved
@@ -262,14 +262,12 @@
 		return this.isRunning;
 	}
 
-	@Override
-<<<<<<< HEAD
 	public int getPhase() {
 		return this.phase;
-=======
+
+	@Override
 	public boolean isAutoStartup() {
 		return containerOptions.isAutoStartup();
->>>>>>> 0bd7be94
 	}
 
 	@Override
