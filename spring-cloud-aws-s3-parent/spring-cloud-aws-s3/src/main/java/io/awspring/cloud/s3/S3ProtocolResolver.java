--- conflicted
+++ resolved
@@ -48,12 +48,10 @@
 	@Nullable
 	private S3Client s3Client;
 
-<<<<<<< HEAD
+	@Nullable
 	private S3ClientMultipartUpload s3ClientMultipartUpload;
 
-=======
 	@Nullable
->>>>>>> 9b4cdfab
 	private BeanFactory beanFactory;
 
 	// for testing
@@ -66,25 +64,31 @@
 
 	@Override
 	public Resource resolve(String location, ResourceLoader resourceLoader) {
-<<<<<<< HEAD
-		return S3Resource.create(location, getS3Client(), getS3ClientMultipartUpload());
+		S3Client s3Client = getS3Client();
+		if (s3Client == null) {
+			LOGGER.warn("Could not resolve S3Client. Resource {} could not be resolved", location);
+			return null;
+		}
+
+		S3ClientMultipartUpload s3ClientMultipartUpload = getS3ClientMultipartUpload();
+		if (s3ClientMultipartUpload == null) {
+			LOGGER.warn("Could not resolve S3ClientMultipartUpload. Resource {} could not be resolved", location);
+			return null;
+		}
+
+		return S3Resource.create(location, s3Client, s3ClientMultipartUpload);
 	}
 
+	@Nullable
 	private S3ClientMultipartUpload getS3ClientMultipartUpload() {
-		if (s3ClientMultipartUpload == null) {
-			return this.beanFactory.getBean(S3ClientMultipartUpload.class);
+		if (s3ClientMultipartUpload != null) {
+			return s3ClientMultipartUpload;
+		}
+		else if (beanFactory != null) {
+			return beanFactory.getBean(S3ClientMultipartUpload.class);
 		}
 		else {
-			return s3ClientMultipartUpload;
-=======
-		S3Client s3Client = getS3Client();
-		if (s3Client != null) {
-			return S3Resource.create(location, s3Client);
-		}
-		else {
-			LOGGER.warn("Could not resolve S3Client. Resource {} could not be resolved", location);
 			return null;
->>>>>>> 9b4cdfab
 		}
 	}
 
