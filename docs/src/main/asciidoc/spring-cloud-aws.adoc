= Spring Cloud AWS
include::_attributes.adoc[]


include::intro.adoc[]

*{project-version}*

include::https://raw.githubusercontent.com/spring-cloud/spring-cloud-build/master/docs/src/main/asciidoc/contributing-docs.adoc[]

== Using Amazon Web Services

AWS provides a https://aws.amazon.com/sdk-for-java/[Java SDK] to issue requests for the all services provided by the
https://aws.amazon.com[Amazon Web Service] platform. While the SDK offers all functionality available on AWS, there is a considerable amount of low level code needed to use it in Spring idiomatic way.
Spring Cloud AWS provides application developers already integrated Spring-based modules to consume the most popular AWS services and avoid low level code as much as possible.

Thanks to Spring Cloud AWS modularity you can include only dependencies relevant to the particular AWS service you want to integrate with.

Spring Cloud AWS lets you leverage the power and simplicity of the Spring Framework to:

- Write and read from Spring Resources backed up by S3
- Send emails using SES
- Import environment configuration using https://docs.spring.io/spring-boot/docs/current/api/org/springframework/boot/context/config/ConfigDataLoader.html[ConfigDataLoader] from Parameter Store and Secrets Manager
- Send and receive HTTP notifications from SNS (TODO)
- Send metrics data to CloudWatch (TODO)
- Send and listen to SQS messages (TODO)

It also simplifies creating any non-integrated AWS SDK client by auto-configuring region and credentials providers.

That being said, it is perfectly valid option to use AWS SDK without using Spring Cloud AWS.

[TIP]
====
Note, that Spring provides support for other AWS services in following projects:

* https://github.com/spring-cloud/spring-cloud-stream-binder-aws-kinesis[Spring Cloud Stream Binder AWS Kinesis]
* https://github.com/spring-cloud/spring-cloud-config[Spring Cloud Config Server] supports AWS Parameter Store and Secrets Manager
* https://github.com/spring-projects/spring-integration-aws[Spring Integration for AWS]
====

== Getting Started

This section describes how to get up to speed with Spring Cloud AWS libraries.

=== Bill of Materials

The Spring Cloud AWS Bill of Materials (BOM) contains the versions of all the dependencies it uses.

If you’re a Maven user, adding the following to your `pom.xml` file will allow you omit any Spring Cloud AWS dependency version numbers from your configuration. Instead, the version of the BOM you’re using determines the versions of the used dependencies.

[source,xml,indent=0]
----
<dependencyManagement>
	<dependencies>
		<dependency>
			<groupId>io.awspring.cloud</groupId>
			<artifactId>spring-cloud-aws-dependencies</artifactId>
			<version>{project-version}</version>
			<type>pom</type>
			<scope>import</scope>
		</dependency>
	</dependencies>
</dependencyManagement>
----

Gradle users can achieve the same kind of BOM experience using Spring’s https://github.com/spring-gradle-plugins/dependency-management-plugin[dependency-management-plugin] Gradle plugin. For simplicity, the Gradle dependency snippets in the remainder of this document will also omit their versions.

=== Starter Dependencies

Spring Cloud AWS offers https://github.com/awspring/spring-cloud-aws/tree/main/spring-cloud-aws-starters[starter dependencies] through Maven to easily depend on different modules of the library.
Each starter contains all the dependencies and transitive dependencies needed to begin using their corresponding Spring Cloud AWS module.

For example, if you wish to write a Spring application with S3, you would include the `spring-cloud-aws-starter-s3` dependency in your project.
You do *not* need to include the underlying `spring-cloud-aws-s3` dependency, because the `starter` dependency includes it.

A summary of these artifacts are provided below.

|===
| Spring Cloud AWS Starter | Description | Maven Artifact Name

| Core
| Automatically configure authentication and region selection
| io.awspring.cloud:spring-cloud-aws-starter

| S3
| Provides integrations with S3
| io.awspring.cloud:spring-cloud-aws-starter-s3

| SES
| Provides integrations with SES
| io.awspring.cloud:spring-cloud-aws-starter-ses

| Parameter Store
| Provides integrations with AWS Parameter Store
| io.awspring.cloud:spring-cloud-aws-starter-paremeter-store

| Secrets Manager
| Provides integrations with AWS Secrets manager
| io.awspring.cloud:spring-cloud-aws-starter-secrets-manager

|===

=== Choosing AWS SDK version

The AWS SDK is released more frequently than Spring Cloud AWS. If you need to use a  newer version of the SDK than
the one configured by Spring Cloud AWS, add the SDK BOM to the dependency management section making sure it is declared
before any other BOM dependency that configures AWS SDK dependencies.

[source,xml,indent=0]
----
<dependencyManagement>
	<dependencies>
		<dependency>
            <groupId>software.amazon.awssdk</groupId>
            <artifactId>bom</artifactId>
            <version>${aws-java-sdk.version}</version>
            <type>pom</type>
            <scope>import</scope>
		</dependency>
	</dependencies>
</dependencyManagement>
----

include::core.adoc[]

include::s3.adoc[]

<<<<<<< HEAD
include::parameter-store.adoc[]
=======
include::sns.adoc[]
>>>>>>> f6e96803


//
//===== AWS EKS IAM Roles for Service Accounts configuration
//If your application is deployed to AWS EKS and you wish to use
//https://docs.aws.amazon.com/eks/latest/userguide/iam-roles-for-service-accounts.html[IAM Roles for Service Accounts] for AWS Authentication, simply include
//the `aws-java-sdk-sts` dependency in your project, and the `DefaultAWSCredentialsProviderChain` will load from Java system properties or environment variables.
//
//[source,xml,indent=0]
//----
//<dependencies>
//	<dependency>
//		<groupId>com.amazonaws</groupId>
//		<artifactId>aws-java-sdk-sts</artifactId>
//		<version>${aws-java-sdk.version}</version>
//	</dependency>
//</dependencies>
//----
//

//===== Configuring client configuration
//
//For some AWS service integrations you can configure Spring Cloud AWS to use custom `ClientConfiguration`.
//
//To override the default `ClientConfiguration` used by all integrations, create a bean of type `ClientConfiguration` with a name `com.amazonaws.ClientConfiguration.BEAN_NAME`.
//
//[source,java,indent=0]
//----
//@Configuration
//class CustomAwsConfiguration {
//
//    @Bean(name = "com.amazonaws.ClientConfiguration.BEAN_NAME")
//	ClientConfiguration clientConfiguration() {
//		ClientConfiguration clientConfiguration= new ClientConfiguration();
//		clientConfiguration.setProxyHost(proxyHost);
//		clientConfiguration.setProxyPort(proxyPort);
//		clientConfiguration.setProxyUsername(proxyUserName);
//		clientConfiguration.setProxyPassword(proxyPassword);
//		return clientConfiguration;
//	}
//}
//----
//
//It's also possible to provide `ClientConfiguration` for particular integration by defining a bean of type `ClientConfiguration` and a name specific to the integration:
//
//[cols="2"]
//|===
//| SQS
//| `sqsClientConfiguration`
//
//| SNS
//| `snsClientConfiguration`
//
//| SES
//| `sesClientConfiguration`
//
//| RDS
//| `rdsClientConfiguration`
//
//| ElastiCache
//| `elastiCacheClientConfiguration`
//
//| CloudWatch
//| `cloudWatchClientConfiguration`
//
//|===
//
//For example:
//
//[source,java,indent=0]
//----
//@Configuration
//class CustomSqsConfiguration {
//
//    @Bean
//    ClientConfiguration sqsClientConfiguration() {
//        ClientConfiguration clientConfiguration= new ClientConfiguration();
//		clientConfiguration.setProxyHost(proxyHost);
//		clientConfiguration.setProxyPort(proxyPort);
//		clientConfiguration.setProxyUsername(proxyUserName);
//		clientConfiguration.setProxyPassword(proxyPassword);
//		return clientConfiguration;
//    }
//}
//----
//
//
//include::parameter-store.adoc[]
//
//include::secrets-manager.adoc[]
//
//include::sqs.adoc[]
//
//include::sns.adoc[]
//
//include::ses.adoc[]
//
//include::cloudwatch.adoc[]
//

== Configuration properties

To see the list of all Spring Cloud AWS related configuration properties please check link:appendix.html[the Appendix page].<|MERGE_RESOLUTION|>--- conflicted
+++ resolved
@@ -125,11 +125,9 @@
 
 include::s3.adoc[]
 
-<<<<<<< HEAD
+include::sns.adoc[]
+
 include::parameter-store.adoc[]
-=======
-include::sns.adoc[]
->>>>>>> f6e96803
 
 
 //
