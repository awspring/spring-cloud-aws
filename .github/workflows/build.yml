--- conflicted
+++ resolved
@@ -14,10 +14,7 @@
     name: "Test with ${{ matrix.version }}"
     strategy:
       matrix:
-<<<<<<< HEAD
         version: [ 17.0.1-tem ]
-=======
-        version: [ 8.0.332-tem, 11.0.13-tem, 17.0.1-tem ]
     runs-on: ubuntu-latest
     steps:
       - uses: actions/checkout@v2
@@ -39,10 +36,9 @@
           java-version: 8
           jdkFile: ${{ steps.sdkman.outputs.file }}
       - name: Build with Maven
-        run: ./mvnw -V -B verify
+        run: ./mvnw -V -B verify -Dspotless.check.skip=true -Dspotless.apply.skip=true
   sonar:
     name: "Run Sonar Analysis"
->>>>>>> 9d5b8ac0
     runs-on: ubuntu-latest
     # Disable Sonar for foreign PRs
     if: (github.event_name != 'pull_request' || (github.event_name == 'pull_request' && github.event.pull_request.head.repo.full_name == github.repository))
