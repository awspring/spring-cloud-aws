/*
 * Copyright 2013-2022 the original author or authors.
 *
 * Licensed under the Apache License, Version 2.0 (the "License");
 * you may not use this file except in compliance with the License.
 * You may obtain a copy of the License at
 *
 *      https://www.apache.org/licenses/LICENSE-2.0
 *
 * Unless required by applicable law or agreed to in writing, software
 * distributed under the License is distributed on an "AS IS" BASIS,
 * WITHOUT WARRANTIES OR CONDITIONS OF ANY KIND, either express or implied.
 * See the License for the specific language governing permissions and
 * limitations under the License.
 */
package io.awspring.cloud.autoconfigure.config.secretsmanager;

import static org.assertj.core.api.Assertions.assertThat;
import static org.junit.jupiter.api.Assertions.fail;
import static org.mockito.ArgumentMatchers.any;
import static org.mockito.Mockito.mock;
import static org.mockito.Mockito.verify;
import static org.mockito.Mockito.when;
import static org.testcontainers.containers.localstack.LocalStackContainer.Service.SECRETSMANAGER;

import io.awspring.cloud.autoconfigure.ConfiguredAwsClient;
import java.io.IOException;
import java.time.Duration;
import org.junit.jupiter.api.BeforeAll;
import org.junit.jupiter.api.Test;
import org.junit.jupiter.api.extension.ExtendWith;
import org.springframework.boot.BootstrapRegistry;
import org.springframework.boot.BootstrapRegistryInitializer;
import org.springframework.boot.SpringApplication;
import org.springframework.boot.WebApplicationType;
import org.springframework.boot.autoconfigure.SpringBootApplication;
import org.springframework.boot.test.system.CapturedOutput;
import org.springframework.boot.test.system.OutputCaptureExtension;
import org.springframework.context.ConfigurableApplicationContext;
import org.testcontainers.containers.localstack.LocalStackContainer;
import org.testcontainers.junit.jupiter.Container;
import org.testcontainers.junit.jupiter.Testcontainers;
import org.testcontainers.utility.DockerImageName;
import software.amazon.awssdk.auth.credentials.AwsBasicCredentials;
import software.amazon.awssdk.auth.credentials.AwsCredentialsProvider;
import software.amazon.awssdk.core.client.config.ClientOverrideConfiguration;
import software.amazon.awssdk.http.SdkHttpClient;
import software.amazon.awssdk.http.apache.ApacheHttpClient;
import software.amazon.awssdk.services.secretsmanager.SecretsManagerClient;
import software.amazon.awssdk.services.secretsmanager.model.GetSecretValueRequest;
import software.amazon.awssdk.services.secretsmanager.model.GetSecretValueResponse;

/**
 * Integration tests for loading configuration properties from AWS Secrets Manager.
 *
 * @author Maciej Walkowiak
 */
@Testcontainers
@ExtendWith(OutputCaptureExtension.class)
class SecretsManagerConfigDataLoaderIntegrationTests {

	private static final String REGION = "us-east-1";

	@Container
	static LocalStackContainer localstack = new LocalStackContainer(
			DockerImageName.parse("localstack/localstack:0.14.2")).withServices(SECRETSMANAGER).withReuse(true);

	@BeforeAll
	static void beforeAll() {
		createSecret(localstack, "/config/spring",
				"{\"message\":\"value from tests\", \"another-parameter\": \"another parameter value\"}", REGION);
		createSecret(localstack, "/certs/prod/fn_certificate", "=== my prod cert should be here", REGION);
		createSecret(localstack, "/certs/dev/fn_certificate/", "=== my dev cert should be here", REGION);
		createSecret(localstack, "fn_certificate", "=== my cert should be here", REGION);
		createSecret(localstack, "/config/second", "{\"secondMessage\":\"second value from tests\"}", REGION);
	}

	@Test
<<<<<<< HEAD
	void resolvesSecretsFromSecretsManager() {
=======
	void resolvesPropertyFromSecretsManager() {
>>>>>>> 38940897
		SpringApplication application = new SpringApplication(App.class);
		application.setWebApplicationType(WebApplicationType.NONE);

		try (ConfigurableApplicationContext context = runApplication(application,
				"aws-secretsmanager:/config/spring;/config/second")) {
			assertThat(context.getEnvironment().getProperty("message")).isEqualTo("value from tests");
			assertThat(context.getEnvironment().getProperty("another-parameter")).isEqualTo("another parameter value");
			assertThat(context.getEnvironment().getProperty("secondMessage")).isEqualTo("second value from tests");
			assertThat(context.getEnvironment().getProperty("non-existing-parameter")).isNull();
		}
	}

	@Test
<<<<<<< HEAD
	void clientIsConfiguredWithConfigurerProvidedToBootstrapRegistry() {
		SpringApplication application = new SpringApplication(App.class);
		application.setWebApplicationType(WebApplicationType.NONE);
		application.addBootstrapRegistryInitializer(new AwsConfigurerClientConfiguration());

		try (ConfigurableApplicationContext context = runApplication(application,
				"aws-secretsmanager:/config/spring;/config/second")) {
			ConfiguredAwsClient ssmClient = new ConfiguredAwsClient(context.getBean(SecretsManagerClient.class));
			assertThat(ssmClient.getApiCallTimeout()).isEqualTo(Duration.ofMillis(2828));
			assertThat(ssmClient.getSyncHttpClient()).isNotNull();
=======
	void resolvesPropertyFromSecretsManager_PlainTextSecret() {
		SpringApplication application = new SpringApplication(App.class);
		application.setWebApplicationType(WebApplicationType.NONE);

		try (ConfigurableApplicationContext context = runApplication(application,
				"aws-secretsmanager:/certs/prod/fn_certificate")) {
			assertThat(context.getEnvironment().getProperty("fn_certificate"))
					.isEqualTo("=== my prod cert should be here");
		}
	}

	@Test
	void resolvesPropertyFromSecretsManager_PlainTextSecret_endingWithSlash() {
		SpringApplication application = new SpringApplication(App.class);
		application.setWebApplicationType(WebApplicationType.NONE);

		try (ConfigurableApplicationContext context = runApplication(application,
				"aws-secretsmanager:/certs/dev/fn_certificate/")) {
			assertThat(context.getEnvironment().getProperty("fn_certificate"))
					.isEqualTo("=== my dev cert should be here");
		}
	}

	@Test
	void resolvesPropertyFromSecretsManager_PlainTextSecret_WithoutSlashes() {
		SpringApplication application = new SpringApplication(App.class);
		application.setWebApplicationType(WebApplicationType.NONE);

		try (ConfigurableApplicationContext context = runApplication(application,
				"aws-secretsmanager:fn_certificate")) {
			assertThat(context.getEnvironment().getProperty("fn_certificate")).isEqualTo("=== my cert should be here");
>>>>>>> 38940897
		}
	}

	@Test
	void whenKeysAreNotSpecifiedFailsWithHumanReadableFailureMessage(CapturedOutput output) {
		SpringApplication application = new SpringApplication(App.class);
		application.setWebApplicationType(WebApplicationType.NONE);

		try (ConfigurableApplicationContext context = runApplication(application, "aws-secretsmanager:")) {
			fail("Context without keys should fail to start");
		}
		catch (Exception e) {
			assertThat(e).isInstanceOf(SecretsManagerKeysMissingException.class);
			// ensure that failure analyzer catches the exception and provides meaningful
			// error message
			assertThat(output.getOut())
					.contains("Description:\n" + "\n" + "Could not import properties from AWS Secrets Manager");
		}
	}

	@Test
	void secretsManagerClientCanBeOverwrittenInBootstrapConfig() {
		SecretsManagerClient mockClient = mock(SecretsManagerClient.class);
		when(mockClient.getSecretValue(any(GetSecretValueRequest.class))).thenReturn(GetSecretValueResponse.builder()
				.name("secrets").secretString("{\"message\":\"value from mock\"}").build());
		SpringApplication application = new SpringApplication(App.class);
		application.setWebApplicationType(WebApplicationType.NONE);
		application.addBootstrapRegistryInitializer(registry -> {
			registry.register(SecretsManagerClient.class, ctx -> mockClient);
		});

		try (ConfigurableApplicationContext context = runApplication(application,
				"aws-secretsmanager:/config/spring")) {
			SecretsManagerClient clientFromContext = context.getBean(SecretsManagerClient.class);
			assertThat(clientFromContext).isEqualTo(mockClient);
			assertThat(context.getEnvironment().getProperty("message")).isEqualTo("value from mock");
		}
	}

	@Test
	void credentialsProviderCanBeOverwrittenInBootstrapConfig() {
		AwsCredentialsProvider mockCredentialsProvider = mock(AwsCredentialsProvider.class);
		when(mockCredentialsProvider.resolveCredentials())
				.thenReturn(AwsBasicCredentials.create("mock-key", "mock-secret"));
		SpringApplication application = new SpringApplication(App.class);
		application.setWebApplicationType(WebApplicationType.NONE);
		application.addBootstrapRegistryInitializer(registry -> {
			registry.register(AwsCredentialsProvider.class, ctx -> mockCredentialsProvider);
		});

		try (ConfigurableApplicationContext context = runApplication(application,
				"aws-secretsmanager:/config/spring")) {
			// perhaps there is a better way to verify that correct credentials provider
			// is used by SSM client without using reflection?
			verify(mockCredentialsProvider).resolveCredentials();
		}
	}

	@Test
	void outputsDebugLogs(CapturedOutput output) {
		SpringApplication application = new SpringApplication(App.class);
		application.setWebApplicationType(WebApplicationType.NONE);

		try (ConfigurableApplicationContext context = runApplication(application,
				"aws-secretsmanager:/config/spring;/config/second")) {
			context.getEnvironment().getProperty("message");
			assertThat(output.getAll()).contains("Populating property retrieved from AWS Secrets Manager: message");
		}
	}

	@Test
	void endpointCanBeOverwrittenWithGlobalAwsProperties() {
		SpringApplication application = new SpringApplication(SecretsManagerConfigDataLoaderIntegrationTests.App.class);
		application.setWebApplicationType(WebApplicationType.NONE);

		try (ConfigurableApplicationContext context = runApplication(application,
				"aws-secretsmanager:/config/spring;/config/second", "spring.cloud.aws.endpoint")) {
			assertThat(context.getEnvironment().getProperty("message")).isEqualTo("value from tests");
		}
	}

	@Test
	void serviceSpecificEndpointTakesPrecedenceOverGlobalAwsRegion() {
		SpringApplication application = new SpringApplication(SecretsManagerConfigDataLoaderIntegrationTests.App.class);
		application.setWebApplicationType(WebApplicationType.NONE);

		try (ConfigurableApplicationContext context = application.run(
				"--spring.config.import=aws-secretsmanager:/config/spring;/config/second",
				"--spring.cloud.aws.secretsmanager.region=" + REGION,
				"--spring.cloud.aws.endpoint=http://non-existing-host/",
				"--spring.cloud.aws.secretsmanager.endpoint="
						+ localstack.getEndpointOverride(SECRETSMANAGER).toString(),
				"--spring.cloud.aws.credentials.access-key=noop", "--spring.cloud.aws.credentials.secret-key=noop",
				"--spring.cloud.aws.region.static=eu-west-1")) {
			assertThat(context.getEnvironment().getProperty("message")).isEqualTo("value from tests");
		}
	}

	@Test
	void secretsManagerClientUsesGlobalRegion() {
		SpringApplication application = new SpringApplication(SecretsManagerConfigDataLoaderIntegrationTests.App.class);
		application.setWebApplicationType(WebApplicationType.NONE);

		try (ConfigurableApplicationContext context = application.run(
				"--spring.config.import=aws-secretsmanager:/config/spring;/config/second",
				"--spring.cloud.aws.endpoint=" + localstack.getEndpointOverride(SECRETSMANAGER).toString(),
				"--spring.cloud.aws.credentials.access-key=noop", "--spring.cloud.aws.credentials.secret-key=noop",
				"--spring.cloud.aws.region.static=" + REGION)) {
			assertThat(context.getEnvironment().getProperty("message")).isEqualTo("value from tests");
		}
	}

	private ConfigurableApplicationContext runApplication(SpringApplication application, String springConfigImport) {
		return runApplication(application, springConfigImport, "spring.cloud.aws.secretsmanager.endpoint");
	}

	private ConfigurableApplicationContext runApplication(SpringApplication application, String springConfigImport,
			String endpointProperty) {
		return application.run("--spring.config.import=" + springConfigImport,
				"--spring.cloud.aws.secretsmanager.region=" + REGION,
				"--" + endpointProperty + "=" + localstack.getEndpointOverride(SECRETSMANAGER).toString(),
				"--spring.cloud.aws.credentials.access-key=noop", "--spring.cloud.aws.credentials.secret-key=noop",
				"--spring.cloud.aws.region.static=eu-west-1", "--logging.level.io.awspring.cloud.secretsmanager=debug");
	}

	private static void createSecret(LocalStackContainer localstack, String secretName, String parameterValue,
			String region) {
		try {
			localstack.execInContainer("awslocal", "secretsmanager", "create-secret", "--name", secretName,
					"--secret-string", parameterValue, "--region", region);
		}
		catch (IOException | InterruptedException e) {
			throw new RuntimeException(e);
		}
	}

	@SpringBootApplication
	static class App {

	}

	static class AwsConfigurerClientConfiguration implements BootstrapRegistryInitializer {

		@Override
		public void initialize(BootstrapRegistry registry) {
			registry.register(AwsSecretsManagerClientCustomizer.class,
					context -> new AwsSecretsManagerClientCustomizer() {

						@Override
						public ClientOverrideConfiguration overrideConfiguration() {
							return ClientOverrideConfiguration.builder().apiCallTimeout(Duration.ofMillis(2828))
									.build();
						}

						@Override
						public SdkHttpClient httpClient() {
							return ApacheHttpClient.builder().connectionTimeout(Duration.ofMillis(1542)).build();
						}
					});
		}
	}

}<|MERGE_RESOLUTION|>--- conflicted
+++ resolved
@@ -76,11 +76,7 @@
 	}
 
 	@Test
-<<<<<<< HEAD
-	void resolvesSecretsFromSecretsManager() {
-=======
 	void resolvesPropertyFromSecretsManager() {
->>>>>>> 38940897
 		SpringApplication application = new SpringApplication(App.class);
 		application.setWebApplicationType(WebApplicationType.NONE);
 
@@ -94,7 +90,41 @@
 	}
 
 	@Test
-<<<<<<< HEAD
+	void resolvesPropertyFromSecretsManager_PlainTextSecret() {
+		SpringApplication application = new SpringApplication(App.class);
+		application.setWebApplicationType(WebApplicationType.NONE);
+
+		try (ConfigurableApplicationContext context = runApplication(application,
+				"aws-secretsmanager:/certs/prod/fn_certificate")) {
+			assertThat(context.getEnvironment().getProperty("fn_certificate"))
+					.isEqualTo("=== my prod cert should be here");
+		}
+	}
+
+	@Test
+	void resolvesPropertyFromSecretsManager_PlainTextSecret_endingWithSlash() {
+		SpringApplication application = new SpringApplication(App.class);
+		application.setWebApplicationType(WebApplicationType.NONE);
+
+		try (ConfigurableApplicationContext context = runApplication(application,
+				"aws-secretsmanager:/certs/dev/fn_certificate/")) {
+			assertThat(context.getEnvironment().getProperty("fn_certificate"))
+					.isEqualTo("=== my dev cert should be here");
+		}
+	}
+
+	@Test
+	void resolvesPropertyFromSecretsManager_PlainTextSecret_WithoutSlashes() {
+		SpringApplication application = new SpringApplication(App.class);
+		application.setWebApplicationType(WebApplicationType.NONE);
+
+		try (ConfigurableApplicationContext context = runApplication(application,
+				"aws-secretsmanager:fn_certificate")) {
+			assertThat(context.getEnvironment().getProperty("fn_certificate")).isEqualTo("=== my cert should be here");
+		}
+	}
+
+	@Test
 	void clientIsConfiguredWithConfigurerProvidedToBootstrapRegistry() {
 		SpringApplication application = new SpringApplication(App.class);
 		application.setWebApplicationType(WebApplicationType.NONE);
@@ -105,39 +135,6 @@
 			ConfiguredAwsClient ssmClient = new ConfiguredAwsClient(context.getBean(SecretsManagerClient.class));
 			assertThat(ssmClient.getApiCallTimeout()).isEqualTo(Duration.ofMillis(2828));
 			assertThat(ssmClient.getSyncHttpClient()).isNotNull();
-=======
-	void resolvesPropertyFromSecretsManager_PlainTextSecret() {
-		SpringApplication application = new SpringApplication(App.class);
-		application.setWebApplicationType(WebApplicationType.NONE);
-
-		try (ConfigurableApplicationContext context = runApplication(application,
-				"aws-secretsmanager:/certs/prod/fn_certificate")) {
-			assertThat(context.getEnvironment().getProperty("fn_certificate"))
-					.isEqualTo("=== my prod cert should be here");
-		}
-	}
-
-	@Test
-	void resolvesPropertyFromSecretsManager_PlainTextSecret_endingWithSlash() {
-		SpringApplication application = new SpringApplication(App.class);
-		application.setWebApplicationType(WebApplicationType.NONE);
-
-		try (ConfigurableApplicationContext context = runApplication(application,
-				"aws-secretsmanager:/certs/dev/fn_certificate/")) {
-			assertThat(context.getEnvironment().getProperty("fn_certificate"))
-					.isEqualTo("=== my dev cert should be here");
-		}
-	}
-
-	@Test
-	void resolvesPropertyFromSecretsManager_PlainTextSecret_WithoutSlashes() {
-		SpringApplication application = new SpringApplication(App.class);
-		application.setWebApplicationType(WebApplicationType.NONE);
-
-		try (ConfigurableApplicationContext context = runApplication(application,
-				"aws-secretsmanager:fn_certificate")) {
-			assertThat(context.getEnvironment().getProperty("fn_certificate")).isEqualTo("=== my cert should be here");
->>>>>>> 38940897
 		}
 	}
 
