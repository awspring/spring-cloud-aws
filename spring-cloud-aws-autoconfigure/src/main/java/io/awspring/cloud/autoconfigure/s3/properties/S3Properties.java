/*
 * Copyright 2013-2022 the original author or authors.
 *
 * Licensed under the Apache License, Version 2.0 (the "License");
 * you may not use this file except in compliance with the License.
 * You may obtain a copy of the License at
 *
 *      https://www.apache.org/licenses/LICENSE-2.0
 *
 * Unless required by applicable law or agreed to in writing, software
 * distributed under the License is distributed on an "AS IS" BASIS,
 * WITHOUT WARRANTIES OR CONDITIONS OF ANY KIND, either express or implied.
 * See the License for the specific language governing permissions and
 * limitations under the License.
 */
package io.awspring.cloud.autoconfigure.s3.properties;

import io.awspring.cloud.autoconfigure.AwsClientProperties;
import io.awspring.cloud.autoconfigure.config.reload.ReloadProperties;
import org.springframework.boot.context.properties.ConfigurationProperties;
import org.springframework.boot.context.properties.NestedConfigurationProperty;
import org.springframework.boot.context.properties.PropertyMapper;
import org.springframework.lang.Nullable;
import software.amazon.awssdk.services.s3.S3Configuration;
import software.amazon.awssdk.services.s3.internal.crt.S3CrtAsyncClient;
import software.amazon.awssdk.transfer.s3.S3TransferManager;

/**
 * Properties related to AWS S3.
 *
 * @author Maciej Walkowiak
 */
@ConfigurationProperties(prefix = S3Properties.PREFIX)
public class S3Properties extends AwsClientProperties {

	/**
	 * The prefix used for S3 related properties.
	 */
	public static final String PREFIX = "spring.cloud.aws.s3";

	/**
	 * Option to enable using the accelerate endpoint when accessing S3. Accelerate endpoints allow faster transfer of
	 * objects by using Amazon CloudFront's globally distributed edge locations.
	 */
	@Nullable
	private Boolean accelerateModeEnabled;

	/**
	 * Option to disable doing a validation of the checksum of an object stored in S3.
	 */
	@Nullable
	private Boolean checksumValidationEnabled;

	/**
	 * Option to enable using chunked encoding when signing the request payload for
	 * {@link software.amazon.awssdk.services.s3.model.PutObjectRequest} and
	 * {@link software.amazon.awssdk.services.s3.model.UploadPartRequest}.
	 */
	@Nullable
	private Boolean chunkedEncodingEnabled;

	/**
	 * Option to enable using path style access for accessing S3 objects instead of DNS style access. DNS style access
	 * is preferred as it will result in better load balancing when accessing S3.
	 */
	@Nullable
	private Boolean pathStyleAccessEnabled;

	/**
	 * If an S3 resource ARN is passed in as the target of an S3 operation that has a different region to the one the
	 * client was configured with, this flag must be set to 'true' to permit the client to make a cross-region call to
	 * the region specified in the ARN otherwise an exception will be thrown.
	 */
	@Nullable
	private Boolean useArnRegionEnabled;

	/**
	 * Enables cross-region bucket access.
	 */
	@Nullable
	private Boolean crossRegionEnabled;

	/**
	 * Configuration properties for {@link S3TransferManager} integration.
	 */
	@Nullable
	@NestedConfigurationProperty
	private S3TransferManagerProperties transferManager;

	/**
	 * Configuration properties for {@link S3CrtAsyncClient} integration.
	 */
	@Nullable
	@NestedConfigurationProperty
	private S3CrtClientProperties crt;

<<<<<<< HEAD
	/**
	 * Properties related to configuration reload.
	 */

	@NestedConfigurationProperty
	private S3ConfigProperties config = new S3ConfigProperties();


	public S3ConfigProperties getConfig() {
		return config;
	}

	public void setConfig(S3ConfigProperties config) {
		this.config = config;
	}
=======
	@NestedConfigurationProperty
	private S3PluginProperties plugin = new S3PluginProperties();
>>>>>>> bbd8aca5

	@Nullable
	public Boolean getAccelerateModeEnabled() {
		return this.accelerateModeEnabled;
	}

	public void setAccelerateModeEnabled(@Nullable Boolean accelerateModeEnabled) {
		this.accelerateModeEnabled = accelerateModeEnabled;
	}

	@Nullable
	public Boolean getChecksumValidationEnabled() {
		return this.checksumValidationEnabled;
	}

	public void setChecksumValidationEnabled(@Nullable Boolean checksumValidationEnabled) {
		this.checksumValidationEnabled = checksumValidationEnabled;
	}

	@Nullable
	public Boolean getChunkedEncodingEnabled() {
		return this.chunkedEncodingEnabled;
	}

	public void setChunkedEncodingEnabled(@Nullable Boolean chunkedEncodingEnabled) {
		this.chunkedEncodingEnabled = chunkedEncodingEnabled;
	}

	@Nullable
	public Boolean getPathStyleAccessEnabled() {
		return this.pathStyleAccessEnabled;
	}

	public void setPathStyleAccessEnabled(@Nullable Boolean pathStyleAccessEnabled) {
		this.pathStyleAccessEnabled = pathStyleAccessEnabled;
	}

	@Nullable
	public Boolean getUseArnRegionEnabled() {
		return this.useArnRegionEnabled;
	}

	public void setUseArnRegionEnabled(@Nullable Boolean useArnRegionEnabled) {
		this.useArnRegionEnabled = useArnRegionEnabled;
	}

	@Nullable
	public Boolean getCrossRegionEnabled() {
		return crossRegionEnabled;
	}

	public void setCrossRegionEnabled(@Nullable Boolean crossRegionEnabled) {
		this.crossRegionEnabled = crossRegionEnabled;
	}

	@Nullable
	public S3TransferManagerProperties getTransferManager() {
		return this.transferManager;
	}

	public void setTransferManager(@Nullable S3TransferManagerProperties transferManager) {
		this.transferManager = transferManager;
	}

	@Nullable
	public S3CrtClientProperties getCrt() {
		return crt;
	}

	public void setCrt(@Nullable S3CrtClientProperties crt) {
		this.crt = crt;
	}

	public S3Configuration toS3Configuration() {
		S3Configuration.Builder config = S3Configuration.builder();
		PropertyMapper propertyMapper = PropertyMapper.get();
		propertyMapper.from(this::getAccelerateModeEnabled).whenNonNull().to(config::accelerateModeEnabled);
		propertyMapper.from(this::getChecksumValidationEnabled).whenNonNull().to(config::checksumValidationEnabled);
		propertyMapper.from(this::getChunkedEncodingEnabled).whenNonNull().to(config::chunkedEncodingEnabled);
		propertyMapper.from(this::getPathStyleAccessEnabled).whenNonNull().to(config::pathStyleAccessEnabled);
		propertyMapper.from(this::getUseArnRegionEnabled).whenNonNull().to(config::useArnRegionEnabled);
		return config.build();
	}

	public S3PluginProperties getPlugin() {
		return plugin;
	}

	public void setPlugin(S3PluginProperties plugin) {
		this.plugin = plugin;
	}
}<|MERGE_RESOLUTION|>--- conflicted
+++ resolved
@@ -94,7 +94,9 @@
 	@NestedConfigurationProperty
 	private S3CrtClientProperties crt;
 
-<<<<<<< HEAD
+	@NestedConfigurationProperty
+	private S3PluginProperties plugin = new S3PluginProperties();
+
 	/**
 	 * Properties related to configuration reload.
 	 */
@@ -110,10 +112,6 @@
 	public void setConfig(S3ConfigProperties config) {
 		this.config = config;
 	}
-=======
-	@NestedConfigurationProperty
-	private S3PluginProperties plugin = new S3PluginProperties();
->>>>>>> bbd8aca5
 
 	@Nullable
 	public Boolean getAccelerateModeEnabled() {
