/*
 * Copyright 2013-2022 the original author or authors.
 *
 * Licensed under the Apache License, Version 2.0 (the "License");
 * you may not use this file except in compliance with the License.
 * You may obtain a copy of the License at
 *
 *      https://www.apache.org/licenses/LICENSE-2.0
 *
 * Unless required by applicable law or agreed to in writing, software
 * distributed under the License is distributed on an "AS IS" BASIS,
 * WITHOUT WARRANTIES OR CONDITIONS OF ANY KIND, either express or implied.
 * See the License for the specific language governing permissions and
 * limitations under the License.
 */
package io.awspring.cloud.s3.crossregion;

import java.util.Map;
import java.util.concurrent.ConcurrentHashMap;
import java.util.function.Function;
import org.slf4j.Logger;
import org.slf4j.LoggerFactory;
import org.springframework.util.ConcurrentLruCache;
import org.springframework.util.StringUtils;
import software.amazon.awssdk.awscore.exception.AwsServiceException;
import software.amazon.awssdk.core.exception.SdkClientException;
import software.amazon.awssdk.core.sync.RequestBody;
import software.amazon.awssdk.regions.Region;
import software.amazon.awssdk.services.s3.S3Client;
import software.amazon.awssdk.services.s3.S3ClientBuilder;
import software.amazon.awssdk.services.s3.model.GetBucketLocationRequest;
import software.amazon.awssdk.services.s3.model.ListBucketsRequest;
import software.amazon.awssdk.services.s3.model.ListBucketsResponse;
import software.amazon.awssdk.services.s3.model.S3Exception;
import software.amazon.awssdk.services.s3.model.WriteGetObjectResponseRequest;
import software.amazon.awssdk.services.s3.model.WriteGetObjectResponseResponse;
import software.amazon.awssdk.utils.SdkAutoCloseable;

public class CrossRegionS3Client implements S3Client {

	private static final Logger LOGGER = LoggerFactory.getLogger("io.awspring.cloud.s3.CrossRegionS3Client");

	private static final int DEFAULT_BUCKET_CACHE_SIZE = 20;

<<<<<<< HEAD
	public static final String BUCKET_REDIRECT_HEADER = "x-amz-bucket-region";
=======
	private static final int HTTP_CODE_PERMANENT_REDIRECT = 301;
>>>>>>> 6915338a

	private final Map<Region, S3Client> clientCache = new ConcurrentHashMap<>(Region.regions().size());

	private final S3Client defaultS3Client;

	private final S3ClientBuilder clientBuilder;

	private final ConcurrentHashMap<String, S3Client> bucketCache;

	public CrossRegionS3Client(S3ClientBuilder clientBuilder) {
		this(DEFAULT_BUCKET_CACHE_SIZE, clientBuilder);
	}

	public CrossRegionS3Client(int bucketCacheSize, S3ClientBuilder clientBuilder) {
		this.defaultS3Client = clientBuilder.build();
		this.clientBuilder = clientBuilder;
		this.bucketCache = new ConcurrentHashMap<>(bucketCacheSize);
	}

	@Override
	public ListBucketsResponse listBuckets(ListBucketsRequest request) throws AwsServiceException, SdkClientException {
		return defaultS3Client.listBuckets(request);
	}

	@Override
	public WriteGetObjectResponseResponse writeGetObjectResponse(WriteGetObjectResponseRequest request,
			RequestBody requestBody) throws AwsServiceException, SdkClientException {
		return defaultS3Client.writeGetObjectResponse(request, requestBody);
	}

	// visible for testing
	Map<Region, S3Client> getClientCache() {
		return clientCache;
	}

	protected S3Client discoverBucketClient(String bucket) {
		return getClient(resolveBucketRegion(bucket));
	}

	protected S3Client getClient(Region region) {
		return clientCache.computeIfAbsent(region, r -> {
			LOGGER.debug("Creating new S3 client for region: {}", r);
			return clientBuilder.region(r).build();
		});
	}

	private <Result> Result executeInBucketRegion(String bucket, Function<S3Client, Result> fn) {
		try {
			return fn.apply(bucketCache.getOrDefault(bucket, defaultS3Client));
		}
		catch (S3Exception e) {
			if (LOGGER.isTraceEnabled()) {
				LOGGER.trace("Exception when requesting S3: {}", e.awsErrorDetails().errorCode(), e);
			}
			else {
				LOGGER.debug("Exception when requesting S3 for bucket: {}: [{}] {}", bucket,
						e.awsErrorDetails().errorCode(), e.awsErrorDetails().errorMessage());
			}
			// A 301 error code ("PermanentRedirect") means that the bucket is in different region than the
			// defaultS3Client is configured for
<<<<<<< HEAD
			if ("PermanentRedirect".equals(e.awsErrorDetails().errorCode())) {
				e.awsErrorDetails()
					.sdkHttpResponse()
					.firstMatchingHeader(BUCKET_REDIRECT_HEADER)
					.map(Region::of)
					.map(this::getClient)
					.ifPresent(r -> bucketCache.put(bucket, r));

				return fn.apply(bucketCache.computeIfAbsent(bucket, this::discoverBucketClient));
=======
			if (e.awsErrorDetails().sdkHttpResponse().statusCode() == HTTP_CODE_PERMANENT_REDIRECT) {
				return fn.apply(bucketCache.get(bucket));
>>>>>>> 6915338a
			}
			else {
				throw e;
			}
		}
	}

	private Region resolveBucketRegion(String bucket) {
		LOGGER.debug("Resolving region for bucket {}", bucket);
		String bucketLocation = defaultS3Client
				.getBucketLocation(GetBucketLocationRequest.builder().bucket(bucket).build())
				.locationConstraintAsString();
		Region region = StringUtils.hasLength(bucketLocation) ? Region.of(bucketLocation) : Region.US_EAST_1;
		LOGGER.debug("Region for bucket {} is {}", bucket, region);
		return region;
	}

	@Override
	public String serviceName() {
		return S3Client.SERVICE_NAME;
	}

	@Override
	public void close() {
		this.clientCache.values().forEach(SdkAutoCloseable::close);
	}

	@Override
	public software.amazon.awssdk.services.s3.model.AbortMultipartUploadResponse abortMultipartUpload(
			software.amazon.awssdk.services.s3.model.AbortMultipartUploadRequest p0)
			throws AwsServiceException, SdkClientException {
		return executeInBucketRegion(p0.bucket(), s3Client -> s3Client.abortMultipartUpload(p0));
	}

	@Override
	public software.amazon.awssdk.services.s3.model.CompleteMultipartUploadResponse completeMultipartUpload(
			software.amazon.awssdk.services.s3.model.CompleteMultipartUploadRequest p0)
			throws AwsServiceException, SdkClientException {
		return executeInBucketRegion(p0.bucket(), s3Client -> s3Client.completeMultipartUpload(p0));
	}

	@Override
	public software.amazon.awssdk.services.s3.model.CopyObjectResponse copyObject(
			software.amazon.awssdk.services.s3.model.CopyObjectRequest p0)
			throws AwsServiceException, SdkClientException {
		return executeInBucketRegion(p0.bucket(), s3Client -> s3Client.copyObject(p0));
	}

	@Override
	public software.amazon.awssdk.services.s3.model.CreateBucketResponse createBucket(
			software.amazon.awssdk.services.s3.model.CreateBucketRequest p0)
			throws AwsServiceException, SdkClientException {
		return executeInBucketRegion(p0.bucket(), s3Client -> s3Client.createBucket(p0));
	}

	@Override
	public software.amazon.awssdk.services.s3.model.CreateMultipartUploadResponse createMultipartUpload(
			software.amazon.awssdk.services.s3.model.CreateMultipartUploadRequest p0)
			throws AwsServiceException, SdkClientException {
		return executeInBucketRegion(p0.bucket(), s3Client -> s3Client.createMultipartUpload(p0));
	}

	@Override
	public software.amazon.awssdk.services.s3.model.DeleteBucketResponse deleteBucket(
			software.amazon.awssdk.services.s3.model.DeleteBucketRequest p0)
			throws AwsServiceException, SdkClientException {
		return executeInBucketRegion(p0.bucket(), s3Client -> s3Client.deleteBucket(p0));
	}

	@Override
	public software.amazon.awssdk.services.s3.model.DeleteBucketAnalyticsConfigurationResponse deleteBucketAnalyticsConfiguration(
			software.amazon.awssdk.services.s3.model.DeleteBucketAnalyticsConfigurationRequest p0)
			throws AwsServiceException, SdkClientException {
		return executeInBucketRegion(p0.bucket(), s3Client -> s3Client.deleteBucketAnalyticsConfiguration(p0));
	}

	@Override
	public software.amazon.awssdk.services.s3.model.DeleteBucketCorsResponse deleteBucketCors(
			software.amazon.awssdk.services.s3.model.DeleteBucketCorsRequest p0)
			throws AwsServiceException, SdkClientException {
		return executeInBucketRegion(p0.bucket(), s3Client -> s3Client.deleteBucketCors(p0));
	}

	@Override
	public software.amazon.awssdk.services.s3.model.DeleteBucketEncryptionResponse deleteBucketEncryption(
			software.amazon.awssdk.services.s3.model.DeleteBucketEncryptionRequest p0)
			throws AwsServiceException, SdkClientException {
		return executeInBucketRegion(p0.bucket(), s3Client -> s3Client.deleteBucketEncryption(p0));
	}

	@Override
	public software.amazon.awssdk.services.s3.model.DeleteBucketIntelligentTieringConfigurationResponse deleteBucketIntelligentTieringConfiguration(
			software.amazon.awssdk.services.s3.model.DeleteBucketIntelligentTieringConfigurationRequest p0)
			throws AwsServiceException, SdkClientException {
		return executeInBucketRegion(p0.bucket(), s3Client -> s3Client.deleteBucketIntelligentTieringConfiguration(p0));
	}

	@Override
	public software.amazon.awssdk.services.s3.model.DeleteBucketInventoryConfigurationResponse deleteBucketInventoryConfiguration(
			software.amazon.awssdk.services.s3.model.DeleteBucketInventoryConfigurationRequest p0)
			throws AwsServiceException, SdkClientException {
		return executeInBucketRegion(p0.bucket(), s3Client -> s3Client.deleteBucketInventoryConfiguration(p0));
	}

	@Override
	public software.amazon.awssdk.services.s3.model.DeleteBucketLifecycleResponse deleteBucketLifecycle(
			software.amazon.awssdk.services.s3.model.DeleteBucketLifecycleRequest p0)
			throws AwsServiceException, SdkClientException {
		return executeInBucketRegion(p0.bucket(), s3Client -> s3Client.deleteBucketLifecycle(p0));
	}

	@Override
	public software.amazon.awssdk.services.s3.model.DeleteBucketMetricsConfigurationResponse deleteBucketMetricsConfiguration(
			software.amazon.awssdk.services.s3.model.DeleteBucketMetricsConfigurationRequest p0)
			throws AwsServiceException, SdkClientException {
		return executeInBucketRegion(p0.bucket(), s3Client -> s3Client.deleteBucketMetricsConfiguration(p0));
	}

	@Override
	public software.amazon.awssdk.services.s3.model.DeleteBucketOwnershipControlsResponse deleteBucketOwnershipControls(
			software.amazon.awssdk.services.s3.model.DeleteBucketOwnershipControlsRequest p0)
			throws AwsServiceException, SdkClientException {
		return executeInBucketRegion(p0.bucket(), s3Client -> s3Client.deleteBucketOwnershipControls(p0));
	}

	@Override
	public software.amazon.awssdk.services.s3.model.DeleteBucketPolicyResponse deleteBucketPolicy(
			software.amazon.awssdk.services.s3.model.DeleteBucketPolicyRequest p0)
			throws AwsServiceException, SdkClientException {
		return executeInBucketRegion(p0.bucket(), s3Client -> s3Client.deleteBucketPolicy(p0));
	}

	@Override
	public software.amazon.awssdk.services.s3.model.DeleteBucketReplicationResponse deleteBucketReplication(
			software.amazon.awssdk.services.s3.model.DeleteBucketReplicationRequest p0)
			throws AwsServiceException, SdkClientException {
		return executeInBucketRegion(p0.bucket(), s3Client -> s3Client.deleteBucketReplication(p0));
	}

	@Override
	public software.amazon.awssdk.services.s3.model.DeleteBucketTaggingResponse deleteBucketTagging(
			software.amazon.awssdk.services.s3.model.DeleteBucketTaggingRequest p0)
			throws AwsServiceException, SdkClientException {
		return executeInBucketRegion(p0.bucket(), s3Client -> s3Client.deleteBucketTagging(p0));
	}

	@Override
	public software.amazon.awssdk.services.s3.model.DeleteBucketWebsiteResponse deleteBucketWebsite(
			software.amazon.awssdk.services.s3.model.DeleteBucketWebsiteRequest p0)
			throws AwsServiceException, SdkClientException {
		return executeInBucketRegion(p0.bucket(), s3Client -> s3Client.deleteBucketWebsite(p0));
	}

	@Override
	public software.amazon.awssdk.services.s3.model.DeleteObjectResponse deleteObject(
			software.amazon.awssdk.services.s3.model.DeleteObjectRequest p0)
			throws AwsServiceException, SdkClientException {
		return executeInBucketRegion(p0.bucket(), s3Client -> s3Client.deleteObject(p0));
	}

	@Override
	public software.amazon.awssdk.services.s3.model.DeleteObjectTaggingResponse deleteObjectTagging(
			software.amazon.awssdk.services.s3.model.DeleteObjectTaggingRequest p0)
			throws AwsServiceException, SdkClientException {
		return executeInBucketRegion(p0.bucket(), s3Client -> s3Client.deleteObjectTagging(p0));
	}

	@Override
	public software.amazon.awssdk.services.s3.model.DeleteObjectsResponse deleteObjects(
			software.amazon.awssdk.services.s3.model.DeleteObjectsRequest p0)
			throws AwsServiceException, SdkClientException {
		return executeInBucketRegion(p0.bucket(), s3Client -> s3Client.deleteObjects(p0));
	}

	@Override
	public software.amazon.awssdk.services.s3.model.DeletePublicAccessBlockResponse deletePublicAccessBlock(
			software.amazon.awssdk.services.s3.model.DeletePublicAccessBlockRequest p0)
			throws AwsServiceException, SdkClientException {
		return executeInBucketRegion(p0.bucket(), s3Client -> s3Client.deletePublicAccessBlock(p0));
	}

	@Override
	public software.amazon.awssdk.services.s3.model.GetBucketAccelerateConfigurationResponse getBucketAccelerateConfiguration(
			software.amazon.awssdk.services.s3.model.GetBucketAccelerateConfigurationRequest p0)
			throws AwsServiceException, SdkClientException {
		return executeInBucketRegion(p0.bucket(), s3Client -> s3Client.getBucketAccelerateConfiguration(p0));
	}

	@Override
	public software.amazon.awssdk.services.s3.model.GetBucketAclResponse getBucketAcl(
			software.amazon.awssdk.services.s3.model.GetBucketAclRequest p0)
			throws AwsServiceException, SdkClientException {
		return executeInBucketRegion(p0.bucket(), s3Client -> s3Client.getBucketAcl(p0));
	}

	@Override
	public software.amazon.awssdk.services.s3.model.GetBucketAnalyticsConfigurationResponse getBucketAnalyticsConfiguration(
			software.amazon.awssdk.services.s3.model.GetBucketAnalyticsConfigurationRequest p0)
			throws AwsServiceException, SdkClientException {
		return executeInBucketRegion(p0.bucket(), s3Client -> s3Client.getBucketAnalyticsConfiguration(p0));
	}

	@Override
	public software.amazon.awssdk.services.s3.model.GetBucketCorsResponse getBucketCors(
			software.amazon.awssdk.services.s3.model.GetBucketCorsRequest p0)
			throws AwsServiceException, SdkClientException {
		return executeInBucketRegion(p0.bucket(), s3Client -> s3Client.getBucketCors(p0));
	}

	@Override
	public software.amazon.awssdk.services.s3.model.GetBucketEncryptionResponse getBucketEncryption(
			software.amazon.awssdk.services.s3.model.GetBucketEncryptionRequest p0)
			throws AwsServiceException, SdkClientException {
		return executeInBucketRegion(p0.bucket(), s3Client -> s3Client.getBucketEncryption(p0));
	}

	@Override
	public software.amazon.awssdk.services.s3.model.GetBucketIntelligentTieringConfigurationResponse getBucketIntelligentTieringConfiguration(
			software.amazon.awssdk.services.s3.model.GetBucketIntelligentTieringConfigurationRequest p0)
			throws AwsServiceException, SdkClientException {
		return executeInBucketRegion(p0.bucket(), s3Client -> s3Client.getBucketIntelligentTieringConfiguration(p0));
	}

	@Override
	public software.amazon.awssdk.services.s3.model.GetBucketInventoryConfigurationResponse getBucketInventoryConfiguration(
			software.amazon.awssdk.services.s3.model.GetBucketInventoryConfigurationRequest p0)
			throws AwsServiceException, SdkClientException {
		return executeInBucketRegion(p0.bucket(), s3Client -> s3Client.getBucketInventoryConfiguration(p0));
	}

	@Override
	public software.amazon.awssdk.services.s3.model.GetBucketLifecycleConfigurationResponse getBucketLifecycleConfiguration(
			software.amazon.awssdk.services.s3.model.GetBucketLifecycleConfigurationRequest p0)
			throws AwsServiceException, SdkClientException {
		return executeInBucketRegion(p0.bucket(), s3Client -> s3Client.getBucketLifecycleConfiguration(p0));
	}

	@Override
	public software.amazon.awssdk.services.s3.model.GetBucketLocationResponse getBucketLocation(
			software.amazon.awssdk.services.s3.model.GetBucketLocationRequest p0)
			throws AwsServiceException, SdkClientException {
		return executeInBucketRegion(p0.bucket(), s3Client -> s3Client.getBucketLocation(p0));
	}

	@Override
	public software.amazon.awssdk.services.s3.model.GetBucketLoggingResponse getBucketLogging(
			software.amazon.awssdk.services.s3.model.GetBucketLoggingRequest p0)
			throws AwsServiceException, SdkClientException {
		return executeInBucketRegion(p0.bucket(), s3Client -> s3Client.getBucketLogging(p0));
	}

	@Override
	public software.amazon.awssdk.services.s3.model.GetBucketMetricsConfigurationResponse getBucketMetricsConfiguration(
			software.amazon.awssdk.services.s3.model.GetBucketMetricsConfigurationRequest p0)
			throws AwsServiceException, SdkClientException {
		return executeInBucketRegion(p0.bucket(), s3Client -> s3Client.getBucketMetricsConfiguration(p0));
	}

	@Override
	public software.amazon.awssdk.services.s3.model.GetBucketNotificationConfigurationResponse getBucketNotificationConfiguration(
			software.amazon.awssdk.services.s3.model.GetBucketNotificationConfigurationRequest p0)
			throws AwsServiceException, SdkClientException {
		return executeInBucketRegion(p0.bucket(), s3Client -> s3Client.getBucketNotificationConfiguration(p0));
	}

	@Override
	public software.amazon.awssdk.services.s3.model.GetBucketOwnershipControlsResponse getBucketOwnershipControls(
			software.amazon.awssdk.services.s3.model.GetBucketOwnershipControlsRequest p0)
			throws AwsServiceException, SdkClientException {
		return executeInBucketRegion(p0.bucket(), s3Client -> s3Client.getBucketOwnershipControls(p0));
	}

	@Override
	public software.amazon.awssdk.services.s3.model.GetBucketPolicyResponse getBucketPolicy(
			software.amazon.awssdk.services.s3.model.GetBucketPolicyRequest p0)
			throws AwsServiceException, SdkClientException {
		return executeInBucketRegion(p0.bucket(), s3Client -> s3Client.getBucketPolicy(p0));
	}

	@Override
	public software.amazon.awssdk.services.s3.model.GetBucketPolicyStatusResponse getBucketPolicyStatus(
			software.amazon.awssdk.services.s3.model.GetBucketPolicyStatusRequest p0)
			throws AwsServiceException, SdkClientException {
		return executeInBucketRegion(p0.bucket(), s3Client -> s3Client.getBucketPolicyStatus(p0));
	}

	@Override
	public software.amazon.awssdk.services.s3.model.GetBucketReplicationResponse getBucketReplication(
			software.amazon.awssdk.services.s3.model.GetBucketReplicationRequest p0)
			throws AwsServiceException, SdkClientException {
		return executeInBucketRegion(p0.bucket(), s3Client -> s3Client.getBucketReplication(p0));
	}

	@Override
	public software.amazon.awssdk.services.s3.model.GetBucketRequestPaymentResponse getBucketRequestPayment(
			software.amazon.awssdk.services.s3.model.GetBucketRequestPaymentRequest p0)
			throws AwsServiceException, SdkClientException {
		return executeInBucketRegion(p0.bucket(), s3Client -> s3Client.getBucketRequestPayment(p0));
	}

	@Override
	public software.amazon.awssdk.services.s3.model.GetBucketTaggingResponse getBucketTagging(
			software.amazon.awssdk.services.s3.model.GetBucketTaggingRequest p0)
			throws AwsServiceException, SdkClientException {
		return executeInBucketRegion(p0.bucket(), s3Client -> s3Client.getBucketTagging(p0));
	}

	@Override
	public software.amazon.awssdk.services.s3.model.GetBucketVersioningResponse getBucketVersioning(
			software.amazon.awssdk.services.s3.model.GetBucketVersioningRequest p0)
			throws AwsServiceException, SdkClientException {
		return executeInBucketRegion(p0.bucket(), s3Client -> s3Client.getBucketVersioning(p0));
	}

	@Override
	public software.amazon.awssdk.services.s3.model.GetBucketWebsiteResponse getBucketWebsite(
			software.amazon.awssdk.services.s3.model.GetBucketWebsiteRequest p0)
			throws AwsServiceException, SdkClientException {
		return executeInBucketRegion(p0.bucket(), s3Client -> s3Client.getBucketWebsite(p0));
	}

	@Override
	public software.amazon.awssdk.core.ResponseInputStream<software.amazon.awssdk.services.s3.model.GetObjectResponse> getObject(
			software.amazon.awssdk.services.s3.model.GetObjectRequest p0)
			throws AwsServiceException, SdkClientException {
		return executeInBucketRegion(p0.bucket(), s3Client -> s3Client.getObject(p0));
	}

	@Override
	public software.amazon.awssdk.services.s3.model.GetObjectResponse getObject(
			software.amazon.awssdk.services.s3.model.GetObjectRequest p0, java.nio.file.Path p1)
			throws AwsServiceException, SdkClientException {
		return executeInBucketRegion(p0.bucket(), s3Client -> s3Client.getObject(p0, p1));
	}

	@Override
	public <ReturnT> ReturnT getObject(software.amazon.awssdk.services.s3.model.GetObjectRequest p0,
			software.amazon.awssdk.core.sync.ResponseTransformer<software.amazon.awssdk.services.s3.model.GetObjectResponse, ReturnT> p1)
			throws AwsServiceException, SdkClientException {
		return executeInBucketRegion(p0.bucket(), s3Client -> s3Client.getObject(p0, p1));
	}

	@Override
	public software.amazon.awssdk.services.s3.model.GetObjectAclResponse getObjectAcl(
			software.amazon.awssdk.services.s3.model.GetObjectAclRequest p0)
			throws AwsServiceException, SdkClientException {
		return executeInBucketRegion(p0.bucket(), s3Client -> s3Client.getObjectAcl(p0));
	}

	@Override
	public software.amazon.awssdk.core.ResponseBytes<software.amazon.awssdk.services.s3.model.GetObjectResponse> getObjectAsBytes(
			software.amazon.awssdk.services.s3.model.GetObjectRequest p0)
			throws AwsServiceException, SdkClientException {
		return executeInBucketRegion(p0.bucket(), s3Client -> s3Client.getObjectAsBytes(p0));
	}

	@Override
	public software.amazon.awssdk.services.s3.model.GetObjectAttributesResponse getObjectAttributes(
			software.amazon.awssdk.services.s3.model.GetObjectAttributesRequest p0)
			throws AwsServiceException, SdkClientException {
		return executeInBucketRegion(p0.bucket(), s3Client -> s3Client.getObjectAttributes(p0));
	}

	@Override
	public software.amazon.awssdk.services.s3.model.GetObjectLegalHoldResponse getObjectLegalHold(
			software.amazon.awssdk.services.s3.model.GetObjectLegalHoldRequest p0)
			throws AwsServiceException, SdkClientException {
		return executeInBucketRegion(p0.bucket(), s3Client -> s3Client.getObjectLegalHold(p0));
	}

	@Override
	public software.amazon.awssdk.services.s3.model.GetObjectLockConfigurationResponse getObjectLockConfiguration(
			software.amazon.awssdk.services.s3.model.GetObjectLockConfigurationRequest p0)
			throws AwsServiceException, SdkClientException {
		return executeInBucketRegion(p0.bucket(), s3Client -> s3Client.getObjectLockConfiguration(p0));
	}

	@Override
	public software.amazon.awssdk.services.s3.model.GetObjectRetentionResponse getObjectRetention(
			software.amazon.awssdk.services.s3.model.GetObjectRetentionRequest p0)
			throws AwsServiceException, SdkClientException {
		return executeInBucketRegion(p0.bucket(), s3Client -> s3Client.getObjectRetention(p0));
	}

	@Override
	public software.amazon.awssdk.services.s3.model.GetObjectTaggingResponse getObjectTagging(
			software.amazon.awssdk.services.s3.model.GetObjectTaggingRequest p0)
			throws AwsServiceException, SdkClientException {
		return executeInBucketRegion(p0.bucket(), s3Client -> s3Client.getObjectTagging(p0));
	}

	@Override
	public software.amazon.awssdk.core.ResponseInputStream<software.amazon.awssdk.services.s3.model.GetObjectTorrentResponse> getObjectTorrent(
			software.amazon.awssdk.services.s3.model.GetObjectTorrentRequest p0)
			throws AwsServiceException, SdkClientException {
		return executeInBucketRegion(p0.bucket(), s3Client -> s3Client.getObjectTorrent(p0));
	}

	@Override
	public software.amazon.awssdk.services.s3.model.GetObjectTorrentResponse getObjectTorrent(
			software.amazon.awssdk.services.s3.model.GetObjectTorrentRequest p0, java.nio.file.Path p1)
			throws AwsServiceException, SdkClientException {
		return executeInBucketRegion(p0.bucket(), s3Client -> s3Client.getObjectTorrent(p0, p1));
	}

	@Override
	public <ReturnT> ReturnT getObjectTorrent(software.amazon.awssdk.services.s3.model.GetObjectTorrentRequest p0,
			software.amazon.awssdk.core.sync.ResponseTransformer<software.amazon.awssdk.services.s3.model.GetObjectTorrentResponse, ReturnT> p1)
			throws AwsServiceException, SdkClientException {
		return executeInBucketRegion(p0.bucket(), s3Client -> s3Client.getObjectTorrent(p0, p1));
	}

	@Override
	public software.amazon.awssdk.core.ResponseBytes<software.amazon.awssdk.services.s3.model.GetObjectTorrentResponse> getObjectTorrentAsBytes(
			software.amazon.awssdk.services.s3.model.GetObjectTorrentRequest p0)
			throws AwsServiceException, SdkClientException {
		return executeInBucketRegion(p0.bucket(), s3Client -> s3Client.getObjectTorrentAsBytes(p0));
	}

	@Override
	public software.amazon.awssdk.services.s3.model.GetPublicAccessBlockResponse getPublicAccessBlock(
			software.amazon.awssdk.services.s3.model.GetPublicAccessBlockRequest p0)
			throws AwsServiceException, SdkClientException {
		return executeInBucketRegion(p0.bucket(), s3Client -> s3Client.getPublicAccessBlock(p0));
	}

	@Override
	public software.amazon.awssdk.services.s3.model.HeadBucketResponse headBucket(
			software.amazon.awssdk.services.s3.model.HeadBucketRequest p0)
			throws AwsServiceException, SdkClientException {
		return executeInBucketRegion(p0.bucket(), s3Client -> s3Client.headBucket(p0));
	}

	@Override
	public software.amazon.awssdk.services.s3.model.HeadObjectResponse headObject(
			software.amazon.awssdk.services.s3.model.HeadObjectRequest p0)
			throws AwsServiceException, SdkClientException {
		return executeInBucketRegion(p0.bucket(), s3Client -> s3Client.headObject(p0));
	}

	@Override
	public software.amazon.awssdk.services.s3.model.ListBucketAnalyticsConfigurationsResponse listBucketAnalyticsConfigurations(
			software.amazon.awssdk.services.s3.model.ListBucketAnalyticsConfigurationsRequest p0)
			throws AwsServiceException, SdkClientException {
		return executeInBucketRegion(p0.bucket(), s3Client -> s3Client.listBucketAnalyticsConfigurations(p0));
	}

	@Override
	public software.amazon.awssdk.services.s3.model.ListBucketIntelligentTieringConfigurationsResponse listBucketIntelligentTieringConfigurations(
			software.amazon.awssdk.services.s3.model.ListBucketIntelligentTieringConfigurationsRequest p0)
			throws AwsServiceException, SdkClientException {
		return executeInBucketRegion(p0.bucket(), s3Client -> s3Client.listBucketIntelligentTieringConfigurations(p0));
	}

	@Override
	public software.amazon.awssdk.services.s3.model.ListBucketInventoryConfigurationsResponse listBucketInventoryConfigurations(
			software.amazon.awssdk.services.s3.model.ListBucketInventoryConfigurationsRequest p0)
			throws AwsServiceException, SdkClientException {
		return executeInBucketRegion(p0.bucket(), s3Client -> s3Client.listBucketInventoryConfigurations(p0));
	}

	@Override
	public software.amazon.awssdk.services.s3.model.ListBucketMetricsConfigurationsResponse listBucketMetricsConfigurations(
			software.amazon.awssdk.services.s3.model.ListBucketMetricsConfigurationsRequest p0)
			throws AwsServiceException, SdkClientException {
		return executeInBucketRegion(p0.bucket(), s3Client -> s3Client.listBucketMetricsConfigurations(p0));
	}

	@Override
	public software.amazon.awssdk.services.s3.model.ListMultipartUploadsResponse listMultipartUploads(
			software.amazon.awssdk.services.s3.model.ListMultipartUploadsRequest p0)
			throws AwsServiceException, SdkClientException {
		return executeInBucketRegion(p0.bucket(), s3Client -> s3Client.listMultipartUploads(p0));
	}

	@Override
	public software.amazon.awssdk.services.s3.paginators.ListMultipartUploadsIterable listMultipartUploadsPaginator(
			software.amazon.awssdk.services.s3.model.ListMultipartUploadsRequest p0)
			throws AwsServiceException, SdkClientException {
		return executeInBucketRegion(p0.bucket(), s3Client -> s3Client.listMultipartUploadsPaginator(p0));
	}

	@Override
	public software.amazon.awssdk.services.s3.model.ListObjectVersionsResponse listObjectVersions(
			software.amazon.awssdk.services.s3.model.ListObjectVersionsRequest p0)
			throws AwsServiceException, SdkClientException {
		return executeInBucketRegion(p0.bucket(), s3Client -> s3Client.listObjectVersions(p0));
	}

	@Override
	public software.amazon.awssdk.services.s3.paginators.ListObjectVersionsIterable listObjectVersionsPaginator(
			software.amazon.awssdk.services.s3.model.ListObjectVersionsRequest p0)
			throws AwsServiceException, SdkClientException {
		return executeInBucketRegion(p0.bucket(), s3Client -> s3Client.listObjectVersionsPaginator(p0));
	}

	@Override
	public software.amazon.awssdk.services.s3.model.ListObjectsResponse listObjects(
			software.amazon.awssdk.services.s3.model.ListObjectsRequest p0)
			throws AwsServiceException, SdkClientException {
		return executeInBucketRegion(p0.bucket(), s3Client -> s3Client.listObjects(p0));
	}

	@Override
	public software.amazon.awssdk.services.s3.model.ListObjectsV2Response listObjectsV2(
			software.amazon.awssdk.services.s3.model.ListObjectsV2Request p0)
			throws AwsServiceException, SdkClientException {
		return executeInBucketRegion(p0.bucket(), s3Client -> s3Client.listObjectsV2(p0));
	}

	@Override
	public software.amazon.awssdk.services.s3.paginators.ListObjectsV2Iterable listObjectsV2Paginator(
			software.amazon.awssdk.services.s3.model.ListObjectsV2Request p0)
			throws AwsServiceException, SdkClientException {
		return executeInBucketRegion(p0.bucket(), s3Client -> s3Client.listObjectsV2Paginator(p0));
	}

	@Override
	public software.amazon.awssdk.services.s3.model.ListPartsResponse listParts(
			software.amazon.awssdk.services.s3.model.ListPartsRequest p0)
			throws AwsServiceException, SdkClientException {
		return executeInBucketRegion(p0.bucket(), s3Client -> s3Client.listParts(p0));
	}

	@Override
	public software.amazon.awssdk.services.s3.paginators.ListPartsIterable listPartsPaginator(
			software.amazon.awssdk.services.s3.model.ListPartsRequest p0)
			throws AwsServiceException, SdkClientException {
		return executeInBucketRegion(p0.bucket(), s3Client -> s3Client.listPartsPaginator(p0));
	}

	@Override
	public software.amazon.awssdk.services.s3.model.PutBucketAccelerateConfigurationResponse putBucketAccelerateConfiguration(
			software.amazon.awssdk.services.s3.model.PutBucketAccelerateConfigurationRequest p0)
			throws AwsServiceException, SdkClientException {
		return executeInBucketRegion(p0.bucket(), s3Client -> s3Client.putBucketAccelerateConfiguration(p0));
	}

	@Override
	public software.amazon.awssdk.services.s3.model.PutBucketAclResponse putBucketAcl(
			software.amazon.awssdk.services.s3.model.PutBucketAclRequest p0)
			throws AwsServiceException, SdkClientException {
		return executeInBucketRegion(p0.bucket(), s3Client -> s3Client.putBucketAcl(p0));
	}

	@Override
	public software.amazon.awssdk.services.s3.model.PutBucketAnalyticsConfigurationResponse putBucketAnalyticsConfiguration(
			software.amazon.awssdk.services.s3.model.PutBucketAnalyticsConfigurationRequest p0)
			throws AwsServiceException, SdkClientException {
		return executeInBucketRegion(p0.bucket(), s3Client -> s3Client.putBucketAnalyticsConfiguration(p0));
	}

	@Override
	public software.amazon.awssdk.services.s3.model.PutBucketCorsResponse putBucketCors(
			software.amazon.awssdk.services.s3.model.PutBucketCorsRequest p0)
			throws AwsServiceException, SdkClientException {
		return executeInBucketRegion(p0.bucket(), s3Client -> s3Client.putBucketCors(p0));
	}

	@Override
	public software.amazon.awssdk.services.s3.model.PutBucketEncryptionResponse putBucketEncryption(
			software.amazon.awssdk.services.s3.model.PutBucketEncryptionRequest p0)
			throws AwsServiceException, SdkClientException {
		return executeInBucketRegion(p0.bucket(), s3Client -> s3Client.putBucketEncryption(p0));
	}

	@Override
	public software.amazon.awssdk.services.s3.model.PutBucketIntelligentTieringConfigurationResponse putBucketIntelligentTieringConfiguration(
			software.amazon.awssdk.services.s3.model.PutBucketIntelligentTieringConfigurationRequest p0)
			throws AwsServiceException, SdkClientException {
		return executeInBucketRegion(p0.bucket(), s3Client -> s3Client.putBucketIntelligentTieringConfiguration(p0));
	}

	@Override
	public software.amazon.awssdk.services.s3.model.PutBucketInventoryConfigurationResponse putBucketInventoryConfiguration(
			software.amazon.awssdk.services.s3.model.PutBucketInventoryConfigurationRequest p0)
			throws AwsServiceException, SdkClientException {
		return executeInBucketRegion(p0.bucket(), s3Client -> s3Client.putBucketInventoryConfiguration(p0));
	}

	@Override
	public software.amazon.awssdk.services.s3.model.PutBucketLifecycleConfigurationResponse putBucketLifecycleConfiguration(
			software.amazon.awssdk.services.s3.model.PutBucketLifecycleConfigurationRequest p0)
			throws AwsServiceException, SdkClientException {
		return executeInBucketRegion(p0.bucket(), s3Client -> s3Client.putBucketLifecycleConfiguration(p0));
	}

	@Override
	public software.amazon.awssdk.services.s3.model.PutBucketLoggingResponse putBucketLogging(
			software.amazon.awssdk.services.s3.model.PutBucketLoggingRequest p0)
			throws AwsServiceException, SdkClientException {
		return executeInBucketRegion(p0.bucket(), s3Client -> s3Client.putBucketLogging(p0));
	}

	@Override
	public software.amazon.awssdk.services.s3.model.PutBucketMetricsConfigurationResponse putBucketMetricsConfiguration(
			software.amazon.awssdk.services.s3.model.PutBucketMetricsConfigurationRequest p0)
			throws AwsServiceException, SdkClientException {
		return executeInBucketRegion(p0.bucket(), s3Client -> s3Client.putBucketMetricsConfiguration(p0));
	}

	@Override
	public software.amazon.awssdk.services.s3.model.PutBucketNotificationConfigurationResponse putBucketNotificationConfiguration(
			software.amazon.awssdk.services.s3.model.PutBucketNotificationConfigurationRequest p0)
			throws AwsServiceException, SdkClientException {
		return executeInBucketRegion(p0.bucket(), s3Client -> s3Client.putBucketNotificationConfiguration(p0));
	}

	@Override
	public software.amazon.awssdk.services.s3.model.PutBucketOwnershipControlsResponse putBucketOwnershipControls(
			software.amazon.awssdk.services.s3.model.PutBucketOwnershipControlsRequest p0)
			throws AwsServiceException, SdkClientException {
		return executeInBucketRegion(p0.bucket(), s3Client -> s3Client.putBucketOwnershipControls(p0));
	}

	@Override
	public software.amazon.awssdk.services.s3.model.PutBucketPolicyResponse putBucketPolicy(
			software.amazon.awssdk.services.s3.model.PutBucketPolicyRequest p0)
			throws AwsServiceException, SdkClientException {
		return executeInBucketRegion(p0.bucket(), s3Client -> s3Client.putBucketPolicy(p0));
	}

	@Override
	public software.amazon.awssdk.services.s3.model.PutBucketReplicationResponse putBucketReplication(
			software.amazon.awssdk.services.s3.model.PutBucketReplicationRequest p0)
			throws AwsServiceException, SdkClientException {
		return executeInBucketRegion(p0.bucket(), s3Client -> s3Client.putBucketReplication(p0));
	}

	@Override
	public software.amazon.awssdk.services.s3.model.PutBucketRequestPaymentResponse putBucketRequestPayment(
			software.amazon.awssdk.services.s3.model.PutBucketRequestPaymentRequest p0)
			throws AwsServiceException, SdkClientException {
		return executeInBucketRegion(p0.bucket(), s3Client -> s3Client.putBucketRequestPayment(p0));
	}

	@Override
	public software.amazon.awssdk.services.s3.model.PutBucketTaggingResponse putBucketTagging(
			software.amazon.awssdk.services.s3.model.PutBucketTaggingRequest p0)
			throws AwsServiceException, SdkClientException {
		return executeInBucketRegion(p0.bucket(), s3Client -> s3Client.putBucketTagging(p0));
	}

	@Override
	public software.amazon.awssdk.services.s3.model.PutBucketVersioningResponse putBucketVersioning(
			software.amazon.awssdk.services.s3.model.PutBucketVersioningRequest p0)
			throws AwsServiceException, SdkClientException {
		return executeInBucketRegion(p0.bucket(), s3Client -> s3Client.putBucketVersioning(p0));
	}

	@Override
	public software.amazon.awssdk.services.s3.model.PutBucketWebsiteResponse putBucketWebsite(
			software.amazon.awssdk.services.s3.model.PutBucketWebsiteRequest p0)
			throws AwsServiceException, SdkClientException {
		return executeInBucketRegion(p0.bucket(), s3Client -> s3Client.putBucketWebsite(p0));
	}

	@Override
	public software.amazon.awssdk.services.s3.model.PutObjectResponse putObject(
			software.amazon.awssdk.services.s3.model.PutObjectRequest p0, java.nio.file.Path p1)
			throws AwsServiceException, SdkClientException {
		return executeInBucketRegion(p0.bucket(), s3Client -> s3Client.putObject(p0, p1));
	}

	@Override
	public software.amazon.awssdk.services.s3.model.PutObjectResponse putObject(
			software.amazon.awssdk.services.s3.model.PutObjectRequest p0,
			software.amazon.awssdk.core.sync.RequestBody p1) throws AwsServiceException, SdkClientException {
		return executeInBucketRegion(p0.bucket(), s3Client -> s3Client.putObject(p0, p1));
	}

	@Override
	public software.amazon.awssdk.services.s3.model.PutObjectAclResponse putObjectAcl(
			software.amazon.awssdk.services.s3.model.PutObjectAclRequest p0)
			throws AwsServiceException, SdkClientException {
		return executeInBucketRegion(p0.bucket(), s3Client -> s3Client.putObjectAcl(p0));
	}

	@Override
	public software.amazon.awssdk.services.s3.model.PutObjectLegalHoldResponse putObjectLegalHold(
			software.amazon.awssdk.services.s3.model.PutObjectLegalHoldRequest p0)
			throws AwsServiceException, SdkClientException {
		return executeInBucketRegion(p0.bucket(), s3Client -> s3Client.putObjectLegalHold(p0));
	}

	@Override
	public software.amazon.awssdk.services.s3.model.PutObjectLockConfigurationResponse putObjectLockConfiguration(
			software.amazon.awssdk.services.s3.model.PutObjectLockConfigurationRequest p0)
			throws AwsServiceException, SdkClientException {
		return executeInBucketRegion(p0.bucket(), s3Client -> s3Client.putObjectLockConfiguration(p0));
	}

	@Override
	public software.amazon.awssdk.services.s3.model.PutObjectRetentionResponse putObjectRetention(
			software.amazon.awssdk.services.s3.model.PutObjectRetentionRequest p0)
			throws AwsServiceException, SdkClientException {
		return executeInBucketRegion(p0.bucket(), s3Client -> s3Client.putObjectRetention(p0));
	}

	@Override
	public software.amazon.awssdk.services.s3.model.PutObjectTaggingResponse putObjectTagging(
			software.amazon.awssdk.services.s3.model.PutObjectTaggingRequest p0)
			throws AwsServiceException, SdkClientException {
		return executeInBucketRegion(p0.bucket(), s3Client -> s3Client.putObjectTagging(p0));
	}

	@Override
	public software.amazon.awssdk.services.s3.model.PutPublicAccessBlockResponse putPublicAccessBlock(
			software.amazon.awssdk.services.s3.model.PutPublicAccessBlockRequest p0)
			throws AwsServiceException, SdkClientException {
		return executeInBucketRegion(p0.bucket(), s3Client -> s3Client.putPublicAccessBlock(p0));
	}

	@Override
	public software.amazon.awssdk.services.s3.model.RestoreObjectResponse restoreObject(
			software.amazon.awssdk.services.s3.model.RestoreObjectRequest p0)
			throws AwsServiceException, SdkClientException {
		return executeInBucketRegion(p0.bucket(), s3Client -> s3Client.restoreObject(p0));
	}

	@Override
	public software.amazon.awssdk.services.s3.model.UploadPartResponse uploadPart(
			software.amazon.awssdk.services.s3.model.UploadPartRequest p0, java.nio.file.Path p1)
			throws AwsServiceException, SdkClientException {
		return executeInBucketRegion(p0.bucket(), s3Client -> s3Client.uploadPart(p0, p1));
	}

	@Override
	public software.amazon.awssdk.services.s3.model.UploadPartResponse uploadPart(
			software.amazon.awssdk.services.s3.model.UploadPartRequest p0,
			software.amazon.awssdk.core.sync.RequestBody p1) throws AwsServiceException, SdkClientException {
		return executeInBucketRegion(p0.bucket(), s3Client -> s3Client.uploadPart(p0, p1));
	}

	@Override
	public software.amazon.awssdk.services.s3.model.UploadPartCopyResponse uploadPartCopy(
			software.amazon.awssdk.services.s3.model.UploadPartCopyRequest p0)
			throws AwsServiceException, SdkClientException {
		return executeInBucketRegion(p0.bucket(), s3Client -> s3Client.uploadPartCopy(p0));
	}
}<|MERGE_RESOLUTION|>--- conflicted
+++ resolved
@@ -42,11 +42,8 @@
 
 	private static final int DEFAULT_BUCKET_CACHE_SIZE = 20;
 
-<<<<<<< HEAD
 	public static final String BUCKET_REDIRECT_HEADER = "x-amz-bucket-region";
-=======
 	private static final int HTTP_CODE_PERMANENT_REDIRECT = 301;
->>>>>>> 6915338a
 
 	private final Map<Region, S3Client> clientCache = new ConcurrentHashMap<>(Region.regions().size());
 
@@ -107,8 +104,7 @@
 			}
 			// A 301 error code ("PermanentRedirect") means that the bucket is in different region than the
 			// defaultS3Client is configured for
-<<<<<<< HEAD
-			if ("PermanentRedirect".equals(e.awsErrorDetails().errorCode())) {
+			if (e.awsErrorDetails().sdkHttpResponse().statusCode() == HTTP_CODE_PERMANENT_REDIRECT) {
 				e.awsErrorDetails()
 					.sdkHttpResponse()
 					.firstMatchingHeader(BUCKET_REDIRECT_HEADER)
@@ -117,10 +113,6 @@
 					.ifPresent(r -> bucketCache.put(bucket, r));
 
 				return fn.apply(bucketCache.computeIfAbsent(bucket, this::discoverBucketClient));
-=======
-			if (e.awsErrorDetails().sdkHttpResponse().statusCode() == HTTP_CODE_PERMANENT_REDIRECT) {
-				return fn.apply(bucketCache.get(bucket));
->>>>>>> 6915338a
 			}
 			else {
 				throw e;
