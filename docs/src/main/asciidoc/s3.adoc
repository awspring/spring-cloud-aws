[#spring-cloud-aws-s3]
== S3 Integration

https://aws.amazon.com/s3/[S3] allows storing files in a cloud.
A Spring Boot starter is provided to auto-configure the various S3 integration related components.

Maven coordinates, using <<index.adoc#bill-of-materials, Spring Cloud AWS BOM>>:

[source,xml]
----
<dependency>
    <groupId>io.awspring.cloud</groupId>
    <artifactId>spring-cloud-aws-starter-s3</artifactId>
</dependency>
----

=== Using S3 client

The starter automatically configures and registers a `S3Client` bean in the Spring application context. The `S3Client` bean can be used to perform operations on S3 buckets and objects.

[source,java]
----
import java.io.IOException;
import java.nio.charset.StandardCharsets;

import software.amazon.awssdk.core.ResponseInputStream;
import software.amazon.awssdk.services.s3.S3Client;
import software.amazon.awssdk.services.s3.model.GetObjectResponse;

import org.springframework.stereotype.Component;
import org.springframework.util.StreamUtils;

@Component
class S3ClientSample {
	private final S3Client s3Client;

	S3ClientSample(S3Client s3Client) {
		this.s3Client = s3Client;
	}

	void readFile() throws IOException {
		ResponseInputStream<GetObjectResponse> response = s3Client.getObject(
			request -> request.bucket("bucket-name").key("file-name.txt"));

		String fileContent = StreamUtils.copyToString(response, StandardCharsets.UTF_8);

		System.out.println(fileContent);
	}
}
----
=== Using S3TransferManager and CRT-based S3 Client

AWS https://aws.amazon.com/blogs/developer/introducing-crt-based-s3-client-and-the-s3-transfer-manager-in-the-aws-sdk-for-java-2-x/[launched] a high level file transfer utility, called Transfer Manager and a CRT based S3 client.

The starter automatically configures and registers a `software.amazon.awssdk.transfer.s3.S3TransferManager` bean if the following dependency is added to the project:

[source,xml]
----
<dependency>
  <groupId>software.amazon.awssdk</groupId>
  <artifactId>s3-transfer-manager</artifactId>
</dependency>
----

Transfer Manager works the best with CRT S3 Client. To auto-configure CRT based `S3AsyncClient` add following dependency to your project:

[source,xml]
----
<dependency>
  <groupId>software.amazon.awssdk.crt</groupId>
  <artifactId>aws-crt</artifactId>
</dependency>
----

When no `S3AsyncClient` bean is created, the default `S3AsyncClient` created through AWS SDK is used. To benefit from maximum throughput, multipart upload/download and resumable file upload consider using CRT based `S3AsyncClient`.

=== S3 Objects as Spring Resources

https://docs.spring.io/spring/docs/current/spring-framework-reference/html/resources.html[Spring Resources] are an abstraction for a number of low-level resources, such as file system files, classpath files, servlet context-relative files, etc.
Spring Cloud AWS adds a new resource type: a `S3Resource` object.

The Spring Resource Abstraction for S3 allows S3 objects to be accessed by their S3 URL using the `@Value` annotation:

[source,java]
----
@Value("s3://[S3_BUCKET_NAME]/[FILE_NAME]")
private Resource s3Resource;
----

...or the Spring application context

[source,java]
----
SpringApplication.run(...).getResource("s3://[S3_BUCKET_NAME]/[FILE_NAME]");
----


This creates a `Resource` object that can be used to read the file, among https://docs.spring.io/spring/docs/current/spring-framework-reference/html/resources.html#resources-resource[other possible operations].

It is also possible to write to a `Resource`, although a `WriteableResource` is required.

[source,java]
----
@Value("s3://[S3_BUCKET_NAME]/[FILE_NAME]")
private Resource s3Resource;
...
try (OutputStream os = ((WritableResource) s3Resource).getOutputStream()) {
  os.write("content".getBytes());
}
----

To work with the `Resource` as a S3 resource, cast it to `io.awspring.cloud.s3.S3Resource`.
Using `S3Resource` directly lets you set the https://docs.aws.amazon.com/AmazonS3/latest/userguide/UsingMetadata.html[S3 object metadata].

[source,java]
----
@Value("s3://[S3_BUCKET_NAME]/[FILE_NAME]")
private Resource s3Resource;
...
ObjectMetadata objectMetadata = ObjectMetadata.builder()
    .contentType("application/json")
    .serverSideEncryption(ServerSideEncryption.AES256)
    .build();
s3Resource.setObjectMetadata(objectMetadata);
try (OutputStream outputStream = s3Resource.getOutputStream()) {
    outputStream.write("content".getBytes(StandardCharsets.UTF_8));
}
----

==== S3 Output Stream

Under the hood by default `S3Resource` uses a `io.awspring.cloud.s3.InMemoryBufferingS3OutputStream`. When data is written to the resource, is gets sent to S3 using multipart upload.
If a network error occurs during upload, `S3Client` has a built-in retry mechanism that will retry each failed part. If the upload fails after retries, multipart upload gets aborted and `S3Resource` throws `io.awspring.cloud.s3.S3Exception`.

If `InMemoryBufferingS3OutputStream` behavior does not fit your needs, you can use `io.awspring.cloud.s3.DiskBufferingS3OutputStream` by defining a bean of type `DiskBufferingS3OutputStreamProvider` which will override the default output stream provider.
With `DiskBufferingS3OutputStream` when data is written to the resource, first it is stored on the disk in a `tmp` directory in the OS. Once the stream gets closed, the file gets uploaded with https://sdk.amazonaws.com/java/api/latest/software/amazon/awssdk/services/s3/S3Client.html#putObject-java.util.function.Consumer-java.nio.file.Path-[S3Client#putObject] method.
If a network error occurs during upload, `S3Client` has a built-in retry mechanism. If the upload fails after retries, `S3Resource` throws `io.awspring.cloud.s3.UploadFailed` exception containing a file location in a temporary directory in a file system.

[source,java]
----
try (OutputStream outputStream = s3Resource.getOutputStream()) {
    outputStream.write("content".getBytes(StandardCharsets.UTF_8));
} catch (UploadFailedException e) {
    // e.getPath contains a file location in temporary folder
}
----

If you are using the `S3TransferManager`, the default implementation will switch to `io.awspring.cloud.s3.TransferManagerS3OutputStream`. This OutputStream also uses a temporary file to write it on disk before uploading it to S3, but it may be faster as it uses a multi-part upload under the hood.

==== Searching resources

The Spring resource loader also supports collecting resources based on an Ant-style path specification. Spring Cloud AWS
offers the same support to resolve resources within a bucket and even throughout buckets. The actual resource loader needs
to be wrapped with the Spring Cloud AWS one in order to search for S3 buckets, in case of non S3 bucket the resource loader
will fall back to the original one. The next example shows the resource resolution by using different patterns.

[source,java,indent=0]
----
import org.springframework.context.ApplicationContext;
import org.springframework.core.io.support.ResourcePatternResolver;
import org.springframework.core.io.Resource;

import io.awspring.cloud.s3.S3PathMatchingResourcePatternResolver;

import software.amazon.awssdk.services.s3.S3Client;

public class SimpleResourceLoadingBean {

	private final ResourcePatternResolver resourcePatternResolver;

	@Autowired
	public void setupResolver(S3Client s3Client, ApplicationContext applicationContext) {
		this.resourcePatternResolver = new S3PathMatchingResourcePatternResolver(s3Client, applicationContext);
	}

 	public void resolveAndLoad() throws IOException {
 		Resource[] allTxtFilesInFolder =  this.resourcePatternResolver.getResources("s3://bucket/name/*.txt");
 		Resource[] allTxtFilesInBucket =  this.resourcePatternResolver.getResources("s3://bucket/**/*.txt");
 		Resource[] allTxtFilesGlobally =  this.resourcePatternResolver.getResources("s3://**/*.txt");
 	}
}
----

[WARNING]
====
Resolving resources throughout all buckets can be very time consuming depending on the number of buckets a user owns.
====

=== Using S3Template

Spring Cloud AWS provides a higher abstraction on the top of `S3Client` providing methods for the most common use cases when working with S3.

On the top of self-explanatory methods for creating and deleting buckets, `S3Template` provides a simple methods for uploading and downloading files:

[source,java]
----
@Autowired
private S3Template s3Template;

InputStream is = ...
// uploading file without metadata
s3Template.upload(BUCKET, "file.txt", is);

// uploading file with metadata
s3Template.upload(BUCKET, "file.txt", is, ObjectMetadata.builder().contentType("text/plain").build());
----

Another feature of `S3Template` is the ability to generate signed URLs for getting/putting S3 objects in a single method call.
[source,java]
----
URL signedGetUrl = s3Template.createSignedGetURL("bucket_name", "file.txt", Duration.ofMinutes(5));
----

`S3Template` also allows storing & retrieving Java objects.

[source,java]
----
Person p = new Person("John", "Doe");
s3Template.store(BUCKET, "person.json", p);

Person loadedPerson = s3Template.read(BUCKET, "person.json", Person.class);
----

By default, if Jackson is on the classpath, `S3Template` uses `ObjectMapper` based `Jackson2JsonS3ObjectConverter` to convert from S3 object to Java object and vice versa.
This behavior can be overwritten by providing custom bean of type `S3ObjectConverter`.

=== Determining S3 Objects Content Type

All S3 objects stored in S3 through `S3Template`, `S3Resource` or `S3OutputStream` automatically get set a `contentType` property on the S3 object metadata, based on the S3 object key (file name).

By default, `PropertiesS3ObjectContentTypeResolver` - a component supporting over 800 file extensions is responsible for content type resolution.
If this content type resolution does not meet your needs, you can provide a custom bean of type `S3ObjectContentTypeResolver` which will be automatically used in all components responsible for uploading files.

=== Configuration

The Spring Boot Starter for S3 provides the following configuration options:

[cols="2,3,1,1"]
|===
| Name | Description | Required | Default value
| `spring.cloud.aws.s3.enabled` | Enables the S3 integration. | No | `true`
| `spring.cloud.aws.s3.endpoint` | Configures endpoint used by `S3Client`. | No | `http://localhost:4566`
| `spring.cloud.aws.s3.region` | Configures region used by `S3Client`. | No | `eu-west-1`
| `spring.cloud.aws.s3.accelerate-mode-enabled` | Option to enable using the accelerate endpoint when accessing S3. Accelerate endpoints allow faster transfer of objects by using Amazon CloudFront's globally distributed edge locations. | No | `null` (falls back to SDK default)
| `spring.cloud.aws.s3.checksum-validation-enabled` | Option to disable doing a validation of the checksum of an object stored in S3. | No | `null` (falls back to SDK default)
| `spring.cloud.aws.s3.chunked-encoding-enabled` | Option to enable using chunked encoding when signing the request payload for `PutObjectRequest` and `UploadPartRequest`. | No | `null` (falls back to SDK default)
| `spring.cloud.aws.s3.path-style-access-enabled` | Option to enable using path style access for accessing S3 objects instead of DNS style access. DNS style access is preferred as it will result in better load balancing when accessing S3. | No | `null` (falls back to SDK default)
| `spring.cloud.aws.s3.use-arn-region-enabled` | If an S3 resource ARN is passed in as the target of an S3 operation that has a different region to the one the client was configured with, this flag must be set to 'true' to permit the client to make a cross-region call to the region specified in the ARN otherwise an exception will be thrown. | No | `null` (falls back to SDK default)
| `spring.cloud.aws.s3.crt.minimum-part-size-in-bytes` | Sets the minimum part size for transfer parts. Decreasing the minimum part size causes multipart transfer to be split into a larger number of smaller parts. Setting this value too low has a negative effect on transfer speeds, causing extra latency and network communication for each part. | No | `null` (falls back to SDK default)
| `spring.cloud.aws.s3.crt.initial-read-buffer-size-in-bytes` | Configure the starting buffer size the client will use to buffer the parts downloaded from S3. Maintain a larger window to keep up a high download throughput; parts cannot download in parallel unless the window is large enough to hold multiple parts. Maintain a smaller window to limit the amount of data buffered in memory. | No | `null` (falls back to SDK default)
| `spring.cloud.aws.s3.crt.target-throughput-in-gbps` | The target throughput for transfer requests. Higher value means more S3 connections will be opened. Whether the transfer manager can achieve the configured target throughput depends on various factors such as the network bandwidth of the environment and the configured `max-concurrency` | No | `null` (falls back to SDK default)
| `spring.cloud.aws.s3.crt.max-concurrency` | Specifies the maximum number of S3 connections that should be established during transfer | No | `null` (falls back to SDK default)
| `spring.cloud.aws.s3.transfer-manager.max-depth` | Specifies the maximum number of levels of directories to visit in `S3TransferManager#uploadDirectory` operation | No | `null` (falls back to SDK default)
| `spring.cloud.aws.s3.transfer-manager.follow-symbolic-links` | Specifies whether to follow symbolic links when traversing the file tree in `S3TransferManager#uploadDirectory` operation | No | `null` (falls back to SDK default)
|===

<<<<<<< HEAD
=== Loading External Configuration

To fetch file from S3 and add them to Spring's environment properties, add `spring.config.import` property to `application.properties`:

For example, assuming that the file name in S3 is `myApp/application.json`:

[source,properties]
----
spring.config.import=aws-s3:/myApp/application.json
----

If a file with given name does not exist in S3, application will fail to start. If file configuration is not required for the application, and it should continue to startup even when file configuration is missing, add `optional` before prefix:

[source,properties]
----
spring.config.import=optional:aws-s3:/myApp/application.json
----

To load multiple files, separate their names with `;`:

[source,properties]
----
spring.config.import=aws-s3:/myApp/application.json;/diffPath/app.yaml
----

If some files are required, and other ones are optional, list them as separate entries in `spring.config.import` property:

[source,properties]
----
spring.config.import[0]=optional:aws-s3=/myApp/application.json
spring.config.import[1]=aws-s3=/diffPath/application.yaml
----

Fetched files configuration can be referenced with `@Value`, bound to `@ConfigurationProperties` classes, or referenced in `application.properties` file.

==== S3 config import supports following models

1. Json (application.json for example)
2. Text (application.properties for example)
3. Yaml (application.yaml for example)

File resolved with `spring.config.import` can be also referenced in `application.properties`.
For example, with a file `urlDev.json` containing following JSON structure:

[source,json]
----
{
      "url": "someUrl"
}
----


`spring.config.import` entry is added to `application.properties`:

[source, properties]
----
spring.config.import=aws-s3:/myPath/application.json
----

File configuration values can be referenced by JSON key names:

[source, java]
----
@Value("${url}"
private String url;
----

=== Customizing S3Client

To use custom `S3Client` in `spring.config.import`, provide an implementation of `BootstrapRegistryInitializer`. For example:

[source,java]
----
package com.app;

import software.amazon.awssdk.auth.credentials.AwsBasicCredentials;
import software.amazon.awssdk.auth.credentials.AwsCredentialsProvider;
import software.amazon.awssdk.auth.credentials.StaticCredentialsProvider;
import software.amazon.awssdk.regions.Region;
import software.amazon.awssdk.services.s3.S3Client;

import org.springframework.boot.BootstrapRegistry;
import org.springframework.boot.BootstrapRegistryInitializer;

public class S3ClientBootstrapConfiguration implements BootstrapRegistryInitializer {

    @Override
    public void initialize(BootstrapRegistry registry) {
        registry.register(S3Client.class, context -> {
            AwsCredentialsProvider awsCredentialsProvider = StaticCredentialsProvider.create(AwsBasicCredentials.create("yourAccessKey", "yourSecretKey"));
            return S3Client.builder().credentialsProvider(awsCredentialsProvider).region(Region.EU_WEST_2).build();
        });
    }
}
----

Note that this class must be listed under `org.springframework.boot.BootstrapRegistryInitializer` key in `META-INF/spring.factories`:

[source, properties]
----
org.springframework.boot.BootstrapRegistryInitializer=com.app.S3ClientBootstrapConfiguration
----

If you want to use autoconfigured `S3Client` but change underlying SDKClient or ClientOverrideConfiguration you will need to register bean of type `AwsS3ClientCustomizer`:
Autoconfiguration will configure `S3Client` Bean with provided values after that, for example:

[source,java]
----
package com.app;

import io.awspring.cloud.autoconfigure.config.s3.AwsS3ClientCustomizer;
import java.time.Duration;
import org.springframework.boot.BootstrapRegistry;
import org.springframework.boot.BootstrapRegistryInitializer;
import software.amazon.awssdk.core.client.config.ClientOverrideConfiguration;
import software.amazon.awssdk.http.SdkHttpClient;
import software.amazon.awssdk.http.apache.ApacheHttpClient;
import software.amazon.awssdk.services.s3.S3Client;

class S3ClientBootstrapConfiguration implements BootstrapRegistryInitializer {

	@Override
	public void initialize(BootstrapRegistry registry) {
		registry.register(AwsS3ClientCustomizer.class,
            context -> new AwsS3ClientCustomizer() {

                @Override
                public ClientOverrideConfiguration overrideConfiguration() {
                    return ClientOverrideConfiguration.builder().apiCallTimeout(Duration.ofMillis(500))
                            .build();
                }

                @Override
                public SdkHttpClient httpClient() {
                    return ApacheHttpClient.builder().connectionTimeout(Duration.ofMillis(1000)).build();
                }
            });
	}
}
----

=== `PropertySource` Reload

Some applications may need to detect changes on external property sources and update their internal status to reflect the new configuration.
The reload feature of Spring Cloud AWS S3 config import integration is able to trigger an application reload when a related file value changes.

By default, this feature is disabled. You can enable it by using the `spring.cloud.aws.s3.config.reload.strategy` configuration property (for example, in the `application.properties` file) and adding following dependencies.

[source,xml]
----
<dependency>
    <groupId>org.springframework.boot</groupId>
    <artifactId>spring-boot-starter-actuator</artifactId>
</dependency>
<dependency>
    <groupId>org.springframework.cloud</groupId>
    <artifactId>spring-cloud-commons</artifactId>
</dependency>
<dependency>
    <groupId>org.springframework.cloud</groupId>
    <artifactId>spring-cloud-context</artifactId>
</dependency>
----

The following levels of reload are supported (by setting the `spring.cloud.aws.s3.config.reload.strategy` property):

* `refresh` (default): Only configuration beans annotated with `@ConfigurationProperties` or `@RefreshScope` are reloaded.
This reload level leverages the refresh feature of Spring Cloud Context.

* `restart_context`: the whole Spring `ApplicationContext` is gracefully restarted. Beans are recreated with the new configuration.
In order for the restart context functionality to work properly you must enable and expose the restart actuator endpoint
[source,yaml]
====
----
management:
  endpoint:
    restart:
      enabled: true
  endpoints:
    web:
      exposure:
        include: restart
----
====

Assuming that the reload feature is enabled with default settings (`refresh` mode), the following bean is refreshed when the file changes:

====
[java, source]
----
@Configuration
@ConfigurationProperties(prefix = "bean")
public class MyConfig {

    private String message = "a message that can be changed live";

    // getter and setters

}
----
====

To see that changes effectively happen, you can create another bean that prints the message periodically, as follows

====
[source,java]
----
@Component
public class MyBean {

    @Autowired
    private MyConfig config;

    @Scheduled(fixedDelay = 5000)
    public void hello() {
        System.out.println("The message is: " + config.getMessage());
    }
}
----
====

The reload feature periodically re-creates the configuration from S3 file to see if it has changed.
You can configure the polling period by using the `spring.cloud.aws.s3.config.reload.period` (default value is 1 minute).

=== Configuration

The Spring Boot Starter for S3 provides the following configuration options:

[cols="2,3,1,1"]
|===
| Name | Description | Required | Default value
| `spring.cloud.aws.s3.config.enabled` | Enables the S3 config import integration. | No | `true`
| `spring.cloud.aws.s3.config.reload.strategy` | `Enum` | `refresh` | The strategy to use when firing a reload (`refresh`, `restart_context`)
| `spring.cloud.aws.s3.config.reload.period` | `Duration`| `15s` | The period for verifying changes
| `spring.cloud.aws.s3.config.reload.max-wait-time-for-restart` | `Duration`| `2s` | The maximum time between the detection of changes in property source and the application context restart when `restart_context` strategy is used.
|===

=======
=== Client Customization

`S3Client` can be further customized by providing a bean of type `S3ClientCustomizer`:

[source,java]
----
@Bean
S3ClientCustomizer customizer() {
	return builder -> {
		builder.overrideConfiguration(builder.overrideConfiguration().copy(c -> {
			c.apiCallTimeout(Duration.ofMillis(1500));
		}));
	};
}
----

[WARNING]
====
`builder.overrideConfiguration(..)` replaces the configuration object, so always make sure to use `builder.overrideConfiguration().copy(c -> ..)` to configure only certain properties and keep the already pre-configured values for others.
====

`S3ClientCustomizer` is a functional interface that enables configuring `S3ClientBuilder` before the `S3Client` is built in auto-configuration.

There can be multiple `S3ClientCustomizer` beans present in single application context. `@Order(..)` annotation can be used to define the order of the execution.

Note that `S3ClientCustomizer` beans are applied **after** `AwsSyncClientCustomizer` beans and therefore can overwrite previously set configurations.
>>>>>>> 8020ef14

=== IAM Permissions

Following IAM permissions are required by Spring Cloud AWS:

[cols="2,1"]
|===
| Downloading files | `s3:GetObject`
| Searching files | `s3:ListObjects`
| Uploading files | `s3:PutObject`
|===

Sample IAM policy granting access to `spring-cloud-aws-demo` bucket:

[source,json,indent=0]
----
{
    "Version": "2012-10-17",
    "Statement": [
        {
            "Effect": "Allow",
            "Action": "s3:ListBucket",
            "Resource": "arn:aws:s3:::spring-cloud-aws-demo"
        },
        {
            "Effect": "Allow",
            "Action": "s3:GetObject",
            "Resource": "arn:aws:s3:::spring-cloud-aws-demo/*"
        },
        {
            "Effect": "Allow",
            "Action": "s3:PutObject",
            "Resource": "arn:aws:s3:::spring-cloud-aws-demo/*"
        }
    ]
}
----<|MERGE_RESOLUTION|>--- conflicted
+++ resolved
@@ -254,7 +254,33 @@
 | `spring.cloud.aws.s3.transfer-manager.follow-symbolic-links` | Specifies whether to follow symbolic links when traversing the file tree in `S3TransferManager#uploadDirectory` operation | No | `null` (falls back to SDK default)
 |===
 
-<<<<<<< HEAD
+=== Client Customization
+
+`S3Client` can be further customized by providing a bean of type `S3ClientCustomizer`:
+
+[source,java]
+----
+@Bean
+S3ClientCustomizer customizer() {
+	return builder -> {
+		builder.overrideConfiguration(builder.overrideConfiguration().copy(c -> {
+			c.apiCallTimeout(Duration.ofMillis(1500));
+		}));
+	};
+}
+----
+
+[WARNING]
+====
+`builder.overrideConfiguration(..)` replaces the configuration object, so always make sure to use `builder.overrideConfiguration().copy(c -> ..)` to configure only certain properties and keep the already pre-configured values for others.
+====
+
+`S3ClientCustomizer` is a functional interface that enables configuring `S3ClientBuilder` before the `S3Client` is built in auto-configuration.
+
+There can be multiple `S3ClientCustomizer` beans present in single application context. `@Order(..)` annotation can be used to define the order of the execution.
+
+Note that `S3ClientCustomizer` beans are applied **after** `AwsSyncClientCustomizer` beans and therefore can overwrite previously set configurations.
+
 === Loading External Configuration
 
 To fetch file from S3 and add them to Spring's environment properties, add `spring.config.import` property to `application.properties`:
@@ -492,34 +518,6 @@
 | `spring.cloud.aws.s3.config.reload.max-wait-time-for-restart` | `Duration`| `2s` | The maximum time between the detection of changes in property source and the application context restart when `restart_context` strategy is used.
 |===
 
-=======
-=== Client Customization
-
-`S3Client` can be further customized by providing a bean of type `S3ClientCustomizer`:
-
-[source,java]
-----
-@Bean
-S3ClientCustomizer customizer() {
-	return builder -> {
-		builder.overrideConfiguration(builder.overrideConfiguration().copy(c -> {
-			c.apiCallTimeout(Duration.ofMillis(1500));
-		}));
-	};
-}
-----
-
-[WARNING]
-====
-`builder.overrideConfiguration(..)` replaces the configuration object, so always make sure to use `builder.overrideConfiguration().copy(c -> ..)` to configure only certain properties and keep the already pre-configured values for others.
-====
-
-`S3ClientCustomizer` is a functional interface that enables configuring `S3ClientBuilder` before the `S3Client` is built in auto-configuration.
-
-There can be multiple `S3ClientCustomizer` beans present in single application context. `@Order(..)` annotation can be used to define the order of the execution.
-
-Note that `S3ClientCustomizer` beans are applied **after** `AwsSyncClientCustomizer` beans and therefore can overwrite previously set configurations.
->>>>>>> 8020ef14
 
 === IAM Permissions
 
