--- conflicted
+++ resolved
@@ -36,51 +36,6 @@
 			</xsd:documentation>
 		</xsd:annotation>
 		<xsd:complexType>
-<<<<<<< HEAD
-			<xsd:complexContent>
-				<xsd:extension base="els-context:locationAwareType">
-					<xsd:attribute name="task-executor" type="xsd:string">
-						<xsd:annotation>
-							<xsd:appinfo>
-								<tool:annotation kind="ref">
-									<tool:expected-type type="org.springframework.core.task.TaskExecutor" />
-								</tool:annotation>
-							</xsd:appinfo>
-						</xsd:annotation>
-					</xsd:attribute>
-					<xsd:attribute name="amazon-sqs" type="xsd:string">
-						<xsd:annotation>
-							<xsd:appinfo>
-								<tool:annotation kind="ref">
-									<tool:expected-type type="com.amazonaws.services.sqs.AmazonSQSAsync" />
-								</tool:annotation>
-							</xsd:appinfo>
-						</xsd:annotation>
-					</xsd:attribute>
-					<xsd:attribute name="max-number-of-messages" type="xsd:nonNegativeInteger">
-					</xsd:attribute>
-					<xsd:attribute name="visibility-timeout" type="xsd:nonNegativeInteger">
-					</xsd:attribute>
-					<xsd:attribute name="wait-time-out" type="xsd:nonNegativeInteger">
-					</xsd:attribute>
-					<xsd:attribute name="auto-startup" type="xsd:boolean">
-					</xsd:attribute>
-					<xsd:attribute name="send-to-message-template" type="xsd:string" use="optional">
-						<xsd:annotation>
-							<xsd:documentation>
-								A reference to a bean that implements the org.springframework.messaging.core.MessageSendingOperations interface.
-								This message template will be used to send return values of methods annotated with @SendTo.
-							</xsd:documentation>
-							<xsd:appinfo>
-								<tool:annotation kind="ref">
-									<tool:expected-type type="org.springframework.messaging.core.MessageSendingOperations" />
-								</tool:annotation>
-							</xsd:appinfo>
-						</xsd:annotation>
-					</xsd:attribute>
-				</xsd:extension>
-			</xsd:complexContent>
-=======
 			<xsd:attributeGroup ref="els-context:locationAttributeGroup" />
 
 			<xsd:attribute name="task-executor" type="xsd:string">
@@ -105,7 +60,6 @@
 			<xsd:attribute name="visibility-timeout" type="xsd:nonNegativeInteger" />
 			<xsd:attribute name="wait-time-out" type="xsd:nonNegativeInteger" />
 			<xsd:attribute name="auto-startup" type="xsd:boolean" />
->>>>>>> 4e9de157
 		</xsd:complexType>
 	</xsd:element>
 
