--- conflicted
+++ resolved
@@ -31,13 +31,7 @@
 		<spring-cloud-commons.version>4.3.0</spring-cloud-commons.version>
 		<jakarta.mail.version>2.1.0</jakarta.mail.version>
 		<eclipse.jakarta.mail.version>1.0.0</eclipse.jakarta.mail.version>
-<<<<<<< HEAD
-		<bytebuddy.version>1.14.9</bytebuddy.version>
-		<spring-modulith.version>1.3.1</spring-modulith.version>
-=======
 		<spring-modulith.version>1.4.0</spring-modulith.version>
-		<wiremock-standalone.version>3.3.1</wiremock-standalone.version>
->>>>>>> cf949b76
 		<amazon.s3.accessgrants>2.3.0</amazon.s3.accessgrants>
 	</properties>
 
@@ -230,24 +224,6 @@
 				<groupId>org.eclipse.angus</groupId>
 				<artifactId>jakarta.mail</artifactId>
 				<version>${eclipse.jakarta.mail.version}</version>
-			</dependency>
-
-			<dependency>
-<<<<<<< HEAD
-				<groupId>net.bytebuddy</groupId>
-				<artifactId>byte-buddy-agent</artifactId>
-				<version>${bytebuddy.version}</version>
-			</dependency>
-
-			<dependency>
-				<groupId>net.bytebuddy</groupId>
-				<artifactId>byte-buddy</artifactId>
-				<version>${bytebuddy.version}</version>
-=======
-				<groupId>org.wiremock</groupId>
-				<artifactId>wiremock-standalone</artifactId>
-				<version>${wiremock-standalone.version}</version>
->>>>>>> cf949b76
 			</dependency>
 		</dependencies>
 	</dependencyManagement>
