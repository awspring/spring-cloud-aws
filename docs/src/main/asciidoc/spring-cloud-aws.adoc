--- conflicted
+++ resolved
@@ -135,20 +135,12 @@
 The `com.amazonaws.auth.DefaultAWSCredentialsProviderChain` is used by all the clients if there is no dedicated credentials
  provider defined. This will essentially use the following authentication information
 
-<<<<<<< HEAD
 * the environment variables `AWS_ACCESS_KEY_ID` and `AWS_SECRET_ACCESS_KEY`
 * the system properties `aws.accessKeyId` and `aws.secretKey`
+* the web identity token from AWS STS (requires `aws-java-sdk-sts` library)
 * the user specific profile credentials file
 * the ECS credentials if the `AWS_CONTAINER_CREDENTIALS_RELATIVE_URI` environment variable is set
 * the instance profile credentials (see below)
-=======
-* use the environment variables `AWS_ACCESS_KEY_ID` and `AWS_SECRET_ACCESS_KEY`
-* use the system properties `aws.accessKeyId` and `aws.secretKey`
-* use Web identity token from AWS STS (Requires `aws-java-sdk-sts` library)
-* use the user specific profile credentials file
-* use ECS credentials if the `AWS_CONTAINER_CREDENTIALS_RELATIVE_URI` environment variable is set
-* use the instance profile credentials (see below)
->>>>>>> f20d7499
 ====
 
 Based on the overall credentials policy there are different options to configure the credentials. The possible ones are described in
@@ -211,7 +203,7 @@
 ====
 
 ===== AWS EKS IAM Roles for Service Accounts configuration
-If your application is deployed to AWS EKS and you wish to use 
+If your application is deployed to AWS EKS and you wish to use
 https://docs.aws.amazon.com/eks/latest/userguide/iam-roles-for-service-accounts.html[IAM Roles for Service Accounts] for AWS Authentication, simply include
 the `aws-java-sdk-sts` dependency in your project, and the `DefaultAWSCredentialsProviderChain` will load from Java system properties or environment variables.
 
@@ -227,23 +219,13 @@
 ----
 
 ===== Parameter Store and Secrets Manager Configuration credentials and region configuration
-<<<<<<< HEAD
 The Parameter Store and Secrets Manager Configuration support uses a bootstrap context to configure a default Amazon
 SDK client for each of AWS services, which uses a `com.amazonaws.auth.DefaultAWSCredentialsProviderChain` and
 `com.amazonaws.regions.DefaultAwsRegionProviderChain`. If you want to override this, then you need to
-https://docs.spring.io/spring-cloud-commons/docs/3.0.0/reference/html/#customizing-the-bootstrap-configuration[define your own Spring Cloud bootstrap configuration class]
+https://docs.spring.io/spring-cloud-commons/docs/current/reference/html/#customizing-the-bootstrap-configuration[define your own Spring Cloud bootstrap configuration class]
 with a bean of the appropriate type of Amazon SDK client (`AWSSimpleSystemsManagement` or `AWSSecretsManager`),
 that's configured to use your chosen credentials and/or region provider. Because this context is created when your
 Spring Cloud Bootstrap context is created, you can't simply override the bean in a regular `@Configuration` class.
-=======
-The Parameter Store and Secrets Manager Configuration support uses a bootstrap context to configure a default `AWSSimpleSystemsManagement`
-client, which uses a `com.amazonaws.auth.DefaultAWSCredentialsProviderChain` and `com.amazonaws.regions.DefaultAwsRegionProviderChain`.
-If you want to override this, then you need to
-https://docs.spring.io/spring-cloud-commons/docs/current/reference/html/#customizing-the-bootstrap-configuration[define your own Spring Cloud bootstrap configuration class]
-with a bean of type `AWSSimpleSystemsManagement` that's configured to use your chosen credentials and/or region provider.
-Because this context is created when your Spring Cloud Bootstrap context is created, you can't simply override the bean
-in a regular `@Configuration` class.
->>>>>>> f20d7499
 
 ==== Region configuration
 Amazon Web services are available in different https://docs.aws.amazon.com/AWSEC2/latest/UserGuide/using-regions-availability-zones.html[regions]. Based
