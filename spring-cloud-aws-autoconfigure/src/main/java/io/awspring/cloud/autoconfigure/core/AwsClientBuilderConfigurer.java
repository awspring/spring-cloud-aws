/*
 * Copyright 2013-2022 the original author or authors.
 *
 * Licensed under the Apache License, Version 2.0 (the "License");
 * you may not use this file except in compliance with the License.
 * You may obtain a copy of the License at
 *
 *      https://www.apache.org/licenses/LICENSE-2.0
 *
 * Unless required by applicable law or agreed to in writing, software
 * distributed under the License is distributed on an "AS IS" BASIS,
 * WITHOUT WARRANTIES OR CONDITIONS OF ANY KIND, either express or implied.
 * See the License for the specific language governing permissions and
 * limitations under the License.
 */
package io.awspring.cloud.autoconfigure.core;

import io.awspring.cloud.autoconfigure.AwsClientProperties;
import io.awspring.cloud.core.SpringCloudClientConfiguration;
import java.util.Optional;
import org.springframework.lang.Nullable;
import org.springframework.util.Assert;
import org.springframework.util.StringUtils;
import software.amazon.awssdk.auth.credentials.AwsCredentialsProvider;
import software.amazon.awssdk.awscore.client.builder.AwsClientBuilder;
import software.amazon.awssdk.core.client.config.ClientOverrideConfiguration;
import software.amazon.awssdk.regions.Region;
import software.amazon.awssdk.regions.providers.AwsRegionProvider;

/**
 * Provides a convenience method to apply common configuration to any {@link AwsClientBuilder}.
 *
 * @author Maciej Walkowiak
 * @since 3.0
 */
public class AwsClientBuilderConfigurer {
	private final AwsCredentialsProvider credentialsProvider;
	private final AwsRegionProvider regionProvider;
	private final AwsProperties awsProperties;
	private final ClientOverrideConfiguration clientOverrideConfiguration;

	AwsClientBuilderConfigurer(AwsCredentialsProvider credentialsProvider, AwsRegionProvider regionProvider,
			AwsProperties awsProperties) {
		this.credentialsProvider = credentialsProvider;
		this.regionProvider = regionProvider;
		this.awsProperties = awsProperties;
		this.clientOverrideConfiguration = new SpringCloudClientConfiguration().clientOverrideConfiguration();
	}

<<<<<<< HEAD
	public <T extends AwsClientBuilder<?, ?>> T configure(T builder, AwsClientProperties clientProperties,
			@Nullable AwsClientCustomizer<T> customizer) {
=======
	public <T extends AwsClientBuilder<?, ?> & AwsSyncClientBuilder<?, ?>> T configure(T builder) {
		return configure(builder, null, null);
	}

	public <T extends AwsClientBuilder<?, ?> & AwsSyncClientBuilder<?, ?>> T configure(T builder,
			@Nullable AwsClientProperties clientProperties, @Nullable AwsClientCustomizer<T> customizer) {
>>>>>>> b11d0f4e
		Assert.notNull(builder, "builder is required");
		Assert.notNull(clientProperties, "clientProperties are required");

		builder.credentialsProvider(this.credentialsProvider).region(resolveRegion(clientProperties))
				.overrideConfiguration(this.clientOverrideConfiguration);
		Optional.ofNullable(this.awsProperties.getEndpoint()).ifPresent(builder::endpointOverride);
		Optional.ofNullable(clientProperties).map(AwsClientProperties::getEndpoint)
				.ifPresent(builder::endpointOverride);

		Optional.ofNullable(this.awsProperties.getDefaultsMode()).ifPresent(builder::defaultsMode);
		Optional.ofNullable(this.awsProperties.getFipsEnabled()).ifPresent(builder::fipsEnabled);
		Optional.ofNullable(this.awsProperties.getDualstackEnabled()).ifPresent(builder::dualstackEnabled);
		if (customizer != null) {
			AwsClientCustomizer.apply(customizer, builder);
		}
		return builder;
	}

	public Region resolveRegion(@Nullable AwsClientProperties clientProperties) {
		return clientProperties != null && StringUtils.hasLength(clientProperties.getRegion())
				? Region.of(clientProperties.getRegion())
				: this.regionProvider.getRegion();
	}
}<|MERGE_RESOLUTION|>--- conflicted
+++ resolved
@@ -47,17 +47,12 @@
 		this.clientOverrideConfiguration = new SpringCloudClientConfiguration().clientOverrideConfiguration();
 	}
 
-<<<<<<< HEAD
-	public <T extends AwsClientBuilder<?, ?>> T configure(T builder, AwsClientProperties clientProperties,
-			@Nullable AwsClientCustomizer<T> customizer) {
-=======
-	public <T extends AwsClientBuilder<?, ?> & AwsSyncClientBuilder<?, ?>> T configure(T builder) {
+	public <T extends AwsClientBuilder<?, ?>> T configure(T builder) {
 		return configure(builder, null, null);
 	}
 
-	public <T extends AwsClientBuilder<?, ?> & AwsSyncClientBuilder<?, ?>> T configure(T builder,
-			@Nullable AwsClientProperties clientProperties, @Nullable AwsClientCustomizer<T> customizer) {
->>>>>>> b11d0f4e
+	public <T extends AwsClientBuilder<?, ?>> T configure(T builder, @Nullable AwsClientProperties clientProperties,
+			@Nullable AwsClientCustomizer<T> customizer) {
 		Assert.notNull(builder, "builder is required");
 		Assert.notNull(clientProperties, "clientProperties are required");
 
