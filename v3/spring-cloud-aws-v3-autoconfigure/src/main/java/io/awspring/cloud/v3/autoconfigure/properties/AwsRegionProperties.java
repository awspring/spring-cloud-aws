--- conflicted
+++ resolved
@@ -43,36 +43,15 @@
 	private String staticRegion;
 
 	/**
-<<<<<<< HEAD
 	 * Configures an instance profile region provider with no further configuration.
 	 */
 	private boolean instanceProfile = false;
 
-	public String getStatic() {
-		return this.staticRegion;
-	}
-=======
+	/**
 	 * The AWS profile.
 	 */
 	private Profile profile;
->>>>>>> f79419ab
 
-	public boolean isStatic() {
-		return StringUtils.hasText(this.staticRegion);
-	}
-
-	public void setStatic(String staticRegion) {
-		this.staticRegion = staticRegion;
-	}
-
-<<<<<<< HEAD
-	public boolean isInstanceProfile() {
-		return instanceProfile;
-	}
-
-	public void setInstanceProfile(boolean instanceProfile) {
-		this.instanceProfile = instanceProfile;
-=======
 	public Profile getProfile() {
 		return profile;
 	}
@@ -83,7 +62,22 @@
 
 	public String getStatic() {
 		return this.staticRegion;
->>>>>>> f79419ab
+	}
+
+	public boolean isStatic() {
+		return StringUtils.hasText(this.staticRegion);
+	}
+
+	public void setStatic(String staticRegion) {
+		this.staticRegion = staticRegion;
+	}
+
+	public boolean isInstanceProfile() {
+		return instanceProfile;
+	}
+
+	public void setInstanceProfile(boolean instanceProfile) {
+		this.instanceProfile = instanceProfile;
 	}
 
 }