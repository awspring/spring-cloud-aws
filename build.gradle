/*
 * Copyright 2013-2014 the original author or authors.
 *
 * Licensed under the Apache License, Version 2.0 (the "License");
 * you may not use this file except in compliance with the License.
 * You may obtain a copy of the License at
 *
 *      http://www.apache.org/licenses/LICENSE-2.0
 *
 * Unless required by applicable law or agreed to in writing, software
 * distributed under the License is distributed on an "AS IS" BASIS,
 * WITHOUT WARRANTIES OR CONDITIONS OF ANY KIND, either express or implied.
 * See the License for the specific language governing permissions and
 * limitations under the License.
 */







<<<<<<< HEAD






=======
>>>>>>> 4304b98d
buildscript {
    repositories {
        maven { url 'http://repo.springsource.org/plugins-release' }
    }
    dependencies {
        classpath("org.asciidoctor:asciidoctor-gradle-plugin:0.7.2")
    }
}

apply from: "gradle/environment.gradle"
apply from: "gradle/version.gradle"
apply from: "gradle/checkstyle.gradle"
apply from: "gradle/java.gradle"
apply from: "gradle/javadoc.gradle"
apply from: "gradle/maven.gradle"

allprojects {
    group = 'org.springframework.cloud.aws'
    apply plugin: "project-report"
}

subprojects {

    apply plugin: 'jdepend'

    // Custom properties
    ext {
<<<<<<< HEAD
        springFrameworkVersion = "4.1.1.RELEASE"
=======
        springFrameworkVersion = "4.1.0.RELEASE"
>>>>>>> 4304b98d
        springRetryVersion = "1.1.0.RELEASE"
        junitVersion = '4.11'
        slf4jVersion = '1.7.2'
        log4jVersion = '1.2.17'
        awsSdkVersion = '1.9.0'
        mockitoVersion = '1.9.5'
        hamcrestVersion = '1.3'
        tomcatVersion = "7.0.34"
    }

    repositories {
        maven { url 'http://repo.spring.io/snapshot' }
    }

    //Default dependencies
    dependencies {
        compile("org.slf4j:slf4j-api:${slf4jVersion}")
        testRuntime("org.slf4j:slf4j-jcl:${slf4jVersion}")
        testRuntime("log4j:log4j:${log4jVersion}")
        testCompile("junit:junit:${junitVersion}")
        testCompile("org.mockito:mockito-core:${mockitoVersion}")
        testCompile("org.hamcrest:hamcrest-core:${hamcrestVersion}")
    }


    task sourcesJar(type: Jar, dependsOn: classes) {
        classifier = 'sources'
        from sourceSets.main.allJava
    }

    artifacts {
        archives sourcesJar
        archives javadocJar
    }

    test {
        systemProperty("java.awt.headless", "true")
    }
}

project('spring-cloud-aws-core') {
    description = 'spring cloud aws core'
    dependencies {
        compile("org.springframework:spring-core:${springFrameworkVersion}")
        compile("com.amazonaws:aws-java-sdk-core:${awsSdkVersion}") {
            exclude module: "stax-api"
            exclude module: "activation"
        }
        compile("com.amazonaws:aws-java-sdk-s3:${awsSdkVersion}")
        compile("com.amazonaws:aws-java-sdk-ec2:${awsSdkVersion}")
        compile("com.amazonaws:aws-java-sdk-cloudformation:${awsSdkVersion}")
        compile("org.springframework:spring-beans:${springFrameworkVersion}")
        testCompile("org.springframework:spring-test:${springFrameworkVersion}")
        testCompile("org.springframework:spring-context:${springFrameworkVersion}")
    }
}


project('spring-cloud-aws-context') {
    description = "spring cloud aws context"

    def memcachedClientVersion = "1.0.1"

    configurations {
        jarjar
        memCachedClient
    }

    task memCachedClientRepackJar(type: Jar) { repackJar ->
        repackJar.baseName = "spring-cloud-aws-memcached-repack"
        repackJar.version = memcachedClientVersion

        doLast() {
            project.ant {
                taskdef name: "jarjar", classname: "com.tonicsystems.jarjar.JarJarTask", classpath: configurations.jarjar.asPath
                jarjar(destfile: repackJar.archivePath) {
                    zipfileset(src: "${rootDir}/lib/AmazonElastiCacheClusterClient-1.0.1.jar")
                    rule(pattern: "net.spy.memcached.**", result: "org.springframework.cloud.aws.cache.memcached.@1")
                }
            }
        }
    }

    tasks.compileJava.dependsOn(memCachedClientRepackJar)

    dependencies {
        compile project(":spring-cloud-aws-core")
        compile("org.springframework:spring-context:${springFrameworkVersion}")
        compile("org.springframework:spring-context-support:${springFrameworkVersion}")
        compile("javax.mail:mailapi:1.4.3") {
            exclude module: "activation"
        }
        compile files(memCachedClientRepackJar.archivePath)
        compile("com.amazonaws:aws-java-sdk-elasticache:${awsSdkVersion}")
        compile("com.amazonaws:aws-java-sdk-ses:${awsSdkVersion}")


        testCompile("org.springframework:spring-test:${springFrameworkVersion}")
        testCompile("com.thimbleware.jmemcached:jmemcached-core:1.0.0")

        jarjar("com.googlecode.jarjar:jarjar:1.3")
    }

    jar {
        dependsOn memCachedClientRepackJar
        from(zipTree(memCachedClientRepackJar.archivePath)) {
            include "org/springframework/cloud/aws/cache/memcached/**"
        }
    }
}

project('spring-cloud-aws-jdbc') {
    description = 'spring cloud aws jdbc'
    dependencies {
        compile project(":spring-cloud-aws-context")
        compile("org.springframework:spring-jdbc:${springFrameworkVersion}")

        compile("org.apache.tomcat:tomcat-jdbc:${tomcatVersion}") {
            exclude module: "tomcat-juli"
        }

        compile("org.springframework.retry:spring-retry:${springRetryVersion}") {
            exclude module: "spring-context"
        }
        compile("com.amazonaws:aws-java-sdk-rds:${awsSdkVersion}")
        compile("com.amazonaws:aws-java-sdk-iam:${awsSdkVersion}")

        testRuntime("mysql:mysql-connector-java:5.1.16")
        testRuntime("org.apache.tomcat.extras:tomcat-extras-juli-adapters:${tomcatVersion}")
        testCompile("org.springframework:spring-test:${springFrameworkVersion}")
    }
}


project('spring-cloud-aws-messaging') {
    description = 'spring cloud aws messaging'
    dependencies {
        compile project(":spring-cloud-aws-context")
        compile("org.springframework:spring-messaging:${springFrameworkVersion}")
        compile("javax.servlet:javax.servlet-api:3.0.1")
        compile("org.springframework:spring-web:${springFrameworkVersion}")
        compile("com.amazonaws:aws-java-sdk-sqs:${awsSdkVersion}")
        compile("com.amazonaws:aws-java-sdk-sns:${awsSdkVersion}")
        testCompile("org.springframework:spring-test:${springFrameworkVersion}")
        testCompile("org.springframework:spring-webmvc:${springFrameworkVersion}")
    }
}

project('spring-cloud-aws-integration-test') {
    description = 'spring cloud aws integration test on AWS'
    dependencies {
        testCompile project(":spring-cloud-aws-core")
        testCompile project(":spring-cloud-aws-context")
        testCompile project(":spring-cloud-aws-jdbc")
        testCompile project(":spring-cloud-aws-messaging")
        testCompile("org.springframework:spring-test:${springFrameworkVersion}")

        testRuntime("org.apache.tomcat:tomcat-jdbc:${tomcatVersion}") {
            exclude module: "tomcat-juli"
        }

        testRuntime("mysql:mysql-connector-java:5.1.16")
        testRuntime("org.apache.tomcat.extras:tomcat-extras-juli-adapters:${tomcatVersion}")
        testRuntime("javax.mail:mailapi:1.4.3") {
            exclude module: "activation"
        }
        testRuntime("org.springframework.retry:spring-retry:${springRetryVersion}") {
            exclude module: "spring-context"
        }
        testCompile("org.springframework:spring-context-support:${springFrameworkVersion}")
        testRuntime("org.aspectj:aspectjweaver:1.6.8")

        testRuntime("javax.servlet:javax.servlet-api:3.0.1")
        testCompile("org.springframework:spring-web:${springFrameworkVersion}")
    }

    test.onlyIf { System.getProperty("els.config.dir") != null }
    test.systemProperty("els.config.dir", System.getProperty("els.config.dir"))
    configurations.archives.artifacts.clear()
}



description = 'Spring Cloud AWS'

apply plugin: 'org.asciidoctor.gradle.asciidoctor'

// don't publish the default jar for the root project
configurations.archives.artifacts.clear()

task api(type: Javadoc) {
    group = "Documentation"
    description = "Generates aggregated Javadoc API documentation."
    title = "${rootProject.description} ${version} API"

    dependsOn {
        subprojects.collect {
            it.tasks.getByName("jar")
        }
    }
    options.memberLevel = JavadocMemberLevel.PROTECTED
    options.author = true
    options.header = rootProject.description
    options.splitIndex = true
    options.links(project.ext.javadocLinks)

    source subprojects.collect { project ->
        project.sourceSets.main.allJava
    }

    classpath = files(subprojects.collect { project ->
        project.sourceSets.main.compileClasspath
    })

    maxMemory = "1024m"
    destinationDir = new File(buildDir as String, "api")
}


task docsZip(type: Zip) {
    group = "Distribution"
    baseName = "spring-cloud-aws"
    classifier = "docs"
    description = "Builds -${classifier} archive containing api and reference "

    from(api) {
        into "javadoc-api"
    }

    from(asciidoctor) {
        into "spring-cloud-aws-reference"
    }
}

task schemaZip(type: Zip) {
    group = "Distribution"
    baseName = "spring-cloud-aws"
    classifier = "schema"
    description = "Builds -${classifier} archive containing all " +
            "XSDs for deployment at http://www.springframework.org/schema/cloud/aws/."

    subprojects.each { subproject ->
        def Properties schemas = new Properties();

        subproject.sourceSets.main.resources.find {
            it.path.endsWith("META-INF/spring.schemas")
        }?.withInputStream { schemas.load(it) }

        for (def key : schemas.keySet()) {
            def shortName = key.replaceAll(/http.*schema.(.*).spring-cloud.*/, '$1')
            assert shortName != key
            File xsdFile = subproject.sourceSets.main.resources.find {
                it.path.endsWith(schemas.get(key))
            } as File
            assert xsdFile != null
            into(shortName) {
                from xsdFile.path
            }
        }
    }
}

task distZip(type: Zip, dependsOn: [docsZip, schemaZip]) {
    group = "Distribution"
    baseName = "spring-cloud-aws"
    classifier = "dist"
    description = "Builds -${classifier} archive, containing all jars and docs, " +
            "suitable for community download page."

    ext.baseDir = "${baseName}-${project.version}";

    from(zipTree(docsZip.archivePath)) {
        into "${baseDir}/docs"
    }

    from(zipTree(schemaZip.archivePath)) {
        into "${baseDir}/schema"
    }

    subprojects.each { subproject ->
        into("${baseDir}/libs") {
            from subproject.jar
            if (subproject.tasks.findByPath("sourcesJar")) {
                from subproject.sourcesJar
            }
            if (subproject.tasks.findByPath("javadocJar")) {
                from subproject.javadocJar
            }
        }
    }
}

artifacts {
    archives docsZip
    archives schemaZip
    archives distZip
}


asciidoctor {
    options = [
            eruby     : 'erubis',
            attributes: [
                    'source-highlighter': 'coderay',
                    toc                 : 'right',
                    idprefix            : '',
                    idseparator         : '-'
            ]
    ]
}


task wrapper(type: Wrapper) {
    description = 'Generates gradlew[.bat] scripts'
    gradleVersion = '1.11'
}<|MERGE_RESOLUTION|>--- conflicted
+++ resolved
@@ -18,17 +18,6 @@
 
 
 
-
-
-<<<<<<< HEAD
-
-
-
-
-
-
-=======
->>>>>>> 4304b98d
 buildscript {
     repositories {
         maven { url 'http://repo.springsource.org/plugins-release' }
@@ -46,7 +35,7 @@
 apply from: "gradle/maven.gradle"
 
 allprojects {
-    group = 'org.springframework.cloud.aws'
+    group = 'org.elasticspring'
     apply plugin: "project-report"
 }
 
@@ -56,11 +45,7 @@
 
     // Custom properties
     ext {
-<<<<<<< HEAD
         springFrameworkVersion = "4.1.1.RELEASE"
-=======
-        springFrameworkVersion = "4.1.0.RELEASE"
->>>>>>> 4304b98d
         springRetryVersion = "1.1.0.RELEASE"
         junitVersion = '4.11'
         slf4jVersion = '1.7.2'
