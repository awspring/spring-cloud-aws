/*
 * Copyright 2013-2023 the original author or authors.
 *
 * Licensed under the Apache License, Version 2.0 (the "License");
 * you may not use this file except in compliance with the License.
 * You may obtain a copy of the License at
 *
 *      https://www.apache.org/licenses/LICENSE-2.0
 *
 * Unless required by applicable law or agreed to in writing, software
 * distributed under the License is distributed on an "AS IS" BASIS,
 * WITHOUT WARRANTIES OR CONDITIONS OF ANY KIND, either express or implied.
 * See the License for the specific language governing permissions and
 * limitations under the License.
 */
package io.awspring.cloud.dynamodb;

import java.util.Collections;
import org.springframework.lang.Nullable;
import org.springframework.util.Assert;
import software.amazon.awssdk.enhanced.dynamodb.DynamoDbEnhancedClient;
import software.amazon.awssdk.enhanced.dynamodb.DynamoDbTable;
import software.amazon.awssdk.enhanced.dynamodb.Key;
import software.amazon.awssdk.enhanced.dynamodb.model.PageIterable;
import software.amazon.awssdk.enhanced.dynamodb.model.QueryEnhancedRequest;
import software.amazon.awssdk.enhanced.dynamodb.model.ScanEnhancedRequest;

/**
 * Default implementation of {@link DynamoDbOperations}.
 *
 * @author Matej Nedic
<<<<<<< HEAD
 * @author Maciej Walkowiak
=======
 * @author Arun Patra
>>>>>>> 3c22c56c
 * @since 3.0
 */
public class DynamoDbTemplate implements DynamoDbOperations {
	private final DynamoDbEnhancedClient dynamoDbEnhancedClient;
	private final DynamoDbTableResolver dynamoDbTableResolver;

	public DynamoDbTemplate(@Nullable String tablePrefix, DynamoDbEnhancedClient dynamoDbEnhancedClient) {
		this(dynamoDbEnhancedClient, new DefaultDynamoDbTableSchemaResolver(),
				new DefaultDynamoDbTableNameResolver(tablePrefix));
	}

	public DynamoDbTemplate(DynamoDbEnhancedClient dynamoDbEnhancedClient) {
<<<<<<< HEAD
		this(dynamoDbEnhancedClient,
				new DefaultDynamoDbTableResolver(new DefaultDynamoDbTableNameResolver(), Collections.emptyList()));
=======
		this(dynamoDbEnhancedClient, new DefaultDynamoDbTableSchemaResolver(),
				new DefaultDynamoDbTableNameResolver(null));
>>>>>>> 3c22c56c
	}

	public DynamoDbTemplate(DynamoDbEnhancedClient dynamoDbEnhancedClient,
			DynamoDbTableResolver dynamoDbTableResolver) {
		this.dynamoDbEnhancedClient = dynamoDbEnhancedClient;
		this.dynamoDbTableResolver = dynamoDbTableResolver;
	}

	public <T> T save(T entity) {
		Assert.notNull(entity, "entity is required");
		prepareTable(entity).putItem(entity);
		return entity;
	}

	public <T> T update(T entity) {
		Assert.notNull(entity, "entity is required");
		return prepareTable(entity).updateItem(entity);
	}

	public void delete(Key key, Class<?> clazz) {
		Assert.notNull(key, "key is required");
		Assert.notNull(clazz, "clazz is required");
		prepareTable(clazz).deleteItem(key);
	}

	public <T> void delete(T entity) {
		Assert.notNull(entity, "entity is required");
		prepareTable(entity).deleteItem(entity);
	}

	@Nullable
	public <T> T load(Key key, Class<T> clazz) {
		Assert.notNull(key, "key is required");
		Assert.notNull(clazz, "clazz is required");
		return prepareTable(clazz).getItem(key);
	}

	public <T> PageIterable<T> scan(ScanEnhancedRequest scanEnhancedRequest, Class<T> clazz) {
		Assert.notNull(scanEnhancedRequest, "scanEnhancedRequest is required");
		Assert.notNull(clazz, "clazz is required");
		return prepareTable(clazz).scan(scanEnhancedRequest);
	}

	public <T> PageIterable<T> scan(ScanEnhancedRequest scanEnhancedRequest, Class<T> clazz, String indexName) {
		return PageIterable.create(prepareTable(clazz).index(indexName).scan(scanEnhancedRequest));
	}

	public <T> PageIterable<T> scanAll(Class<T> clazz, String indexName) {
		return PageIterable.create(prepareTable(clazz).index(indexName).scan());
	}

	public <T> PageIterable<T> query(QueryEnhancedRequest queryEnhancedRequest, Class<T> clazz, String indexName) {
		return PageIterable.create(prepareTable(clazz).index(indexName).query(queryEnhancedRequest));
	}

	public <T> PageIterable<T> scanAll(Class<T> clazz) {
		Assert.notNull(clazz, "clazz is required");
		return prepareTable(clazz).scan();
	}

	public <T> PageIterable<T> query(QueryEnhancedRequest queryEnhancedRequest, Class<T> clazz) {
		Assert.notNull(queryEnhancedRequest, "queryEnhancedRequest is required");
		Assert.notNull(clazz, "clazz is required");
		return prepareTable(clazz).query(queryEnhancedRequest);
	}

	private <T> DynamoDbTable<T> prepareTable(T entity) {
		Assert.notNull(entity, "entity is required");
		String tableName = dynamoDbTableResolver.resolveTableName(entity.getClass());
		return (DynamoDbTable<T>) dynamoDbEnhancedClient.table(tableName,
				dynamoDbTableResolver.resolveTableSchema(entity.getClass()));
	}

	private <T> DynamoDbTable<T> prepareTable(Class<T> clazz) {
		Assert.notNull(clazz, "clazz is required");
		String tableName = dynamoDbTableResolver.resolveTableName(clazz);
		return dynamoDbEnhancedClient.table(tableName, dynamoDbTableResolver.resolveTableSchema(clazz));
	}

}<|MERGE_RESOLUTION|>--- conflicted
+++ resolved
@@ -29,30 +29,17 @@
  * Default implementation of {@link DynamoDbOperations}.
  *
  * @author Matej Nedic
-<<<<<<< HEAD
+ * @author Arun Patra
  * @author Maciej Walkowiak
-=======
- * @author Arun Patra
->>>>>>> 3c22c56c
  * @since 3.0
  */
 public class DynamoDbTemplate implements DynamoDbOperations {
 	private final DynamoDbEnhancedClient dynamoDbEnhancedClient;
 	private final DynamoDbTableResolver dynamoDbTableResolver;
 
-	public DynamoDbTemplate(@Nullable String tablePrefix, DynamoDbEnhancedClient dynamoDbEnhancedClient) {
-		this(dynamoDbEnhancedClient, new DefaultDynamoDbTableSchemaResolver(),
-				new DefaultDynamoDbTableNameResolver(tablePrefix));
-	}
-
 	public DynamoDbTemplate(DynamoDbEnhancedClient dynamoDbEnhancedClient) {
-<<<<<<< HEAD
 		this(dynamoDbEnhancedClient,
 				new DefaultDynamoDbTableResolver(new DefaultDynamoDbTableNameResolver(), Collections.emptyList()));
-=======
-		this(dynamoDbEnhancedClient, new DefaultDynamoDbTableSchemaResolver(),
-				new DefaultDynamoDbTableNameResolver(null));
->>>>>>> 3c22c56c
 	}
 
 	public DynamoDbTemplate(DynamoDbEnhancedClient dynamoDbEnhancedClient,
