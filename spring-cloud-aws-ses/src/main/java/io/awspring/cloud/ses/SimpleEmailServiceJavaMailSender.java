--- conflicted
+++ resolved
@@ -220,13 +220,8 @@
 				RawMessage rawMessage = createRawMessage(mimeMessage);
 
 				SendRawEmailResponse sendRawEmailResponse = getEmailService()
-<<<<<<< HEAD
 					.sendRawEmail(SendRawEmailRequest.builder().sourceArn(getSourceArn()).fromArn(this.fromArn)
 						.configurationSetName(getConfigurationSetName()).rawMessage(rawMessage).build());
-=======
-						.sendRawEmail(SendRawEmailRequest.builder().sourceArn(getSourceArn())
-								.configurationSetName(getConfigurationSetName()).rawMessage(rawMessage).build());
->>>>>>> f4a26134
 
 				if (LOGGER.isDebugEnabled()) {
 					LOGGER.debug("Message with id: {} successfully sent", sendRawEmailResponse.messageId());
