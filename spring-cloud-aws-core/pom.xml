--- conflicted
+++ resolved
@@ -7,11 +7,7 @@
     <parent>
         <groupId>io.awspring.cloud</groupId>
         <artifactId>spring-cloud-aws</artifactId>
-<<<<<<< HEAD
-        <version>3.1.1</version>
-=======
         <version>3.2.0</version>
->>>>>>> 5bee9c7f
     </parent>
 
     <artifactId>spring-cloud-aws-core</artifactId>
