--- conflicted
+++ resolved
@@ -95,7 +95,9 @@
 	@NestedConfigurationProperty
 	private S3CrtClientProperties crt;
 
-<<<<<<< HEAD
+	@NestedConfigurationProperty
+	private S3PluginProperties plugin = new S3PluginProperties();
+
 	/**
 	 * Configuration properties for {@link S3EncryptionClient} integration
 	 */
@@ -109,10 +111,6 @@
 	public void setEncryption(S3EncryptionProperties encryption) {
 		this.encryption = encryption;
 	}
-=======
-	@NestedConfigurationProperty
-	private S3PluginProperties plugin = new S3PluginProperties();
->>>>>>> bbd8aca5
 
 	@Nullable
 	public Boolean getAccelerateModeEnabled() {
