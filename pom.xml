<?xml version="1.0" encoding="UTF-8"?>
<project xmlns:xsi="http://www.w3.org/2001/XMLSchema-instance"
		 xmlns="http://maven.apache.org/POM/4.0.0"
		 xsi:schemaLocation="http://maven.apache.org/POM/4.0.0 https://maven.apache.org/xsd/maven-4.0.0.xsd">
	<modelVersion>4.0.0</modelVersion>
	<parent>
		<groupId>org.springframework.cloud</groupId>
		<artifactId>spring-cloud-build</artifactId>
<<<<<<< HEAD
		<version>4.0.0-M4</version>
=======
		<version>3.1.3</version>
>>>>>>> 9d5b8ac0
		<relativePath/><!-- lookup parent from repository -->
	</parent>

	<groupId>io.awspring.cloud</groupId>
	<artifactId>spring-cloud-aws</artifactId>
	<version>3.0.0-SNAPSHOT</version>
	<packaging>pom</packaging>
	<name>Spring Cloud AWS</name>

	<scm>
		<url>https://github.com/awspring/spring-cloud-aws</url>
		<connection>scm:git:git://github.com/awspring/spring-cloud-aws.git
		</connection>
		<developerConnection>
			scm:git:ssh://git@github.com/awspring/spring-cloud-aws.git
		</developerConnection>
		<tag>HEAD</tag>
	</scm>

	<properties>
<<<<<<< HEAD
		<tomcat.version>8.0.33</tomcat.version>
		<javax-mail.version>1.5.5</javax-mail.version>
		<maven-deploy-plugin.version>2.8.2</maven-deploy-plugin.version>
		<javax.activation.version>1.2.0</javax.activation.version>
		<spring-cloud-commons.version>3.1.0</spring-cloud-commons.version>
		<testcontainers.version>1.17.3</testcontainers.version>
		<spotless.version>2.25.0</spotless.version>
=======
		<spotless.version>2.25.0</spotless.version>
		<jacoco.version>0.8.7</jacoco.version>
>>>>>>> 9d5b8ac0
	</properties>

	<modules>
		<module>spring-cloud-aws-core</module>
		<module>spring-cloud-aws-autoconfigure</module>
		<module>spring-cloud-aws-dependencies</module>
		<module>spring-cloud-aws-parameter-store</module>
		<module>spring-cloud-aws-secrets-manager</module>
		<module>spring-cloud-aws-ses</module>
		<module>spring-cloud-aws-sns</module>
		<module>spring-cloud-aws-sqs</module>
		<module>spring-cloud-aws-dynamodb</module>
		<module>spring-cloud-aws-s3-parent</module>
		<module>spring-cloud-aws-starters</module>
		<module>spring-cloud-aws-samples</module>
		<module>spring-cloud-aws-test</module>
		<module>docs</module>
		</modules>

	<dependencyManagement>
		<dependencies>
			<dependency>
				<groupId>io.awspring.cloud</groupId>
				<artifactId>spring-cloud-aws-dependencies</artifactId>
				<version>${project.version}</version>
				<type>pom</type>
				<scope>import</scope>
			</dependency>
		</dependencies>
	</dependencyManagement>

	<dependencies>
		<dependency>
			<groupId>org.slf4j</groupId>
			<artifactId>slf4j-api</artifactId>
		</dependency>
		<dependency>
			<groupId>org.springframework.boot</groupId>
			<artifactId>spring-boot-starter-test</artifactId>
			<scope>test</scope>
		</dependency>
	</dependencies>

	<build>
		<pluginManagement>
			<plugins>
				<plugin>
					<artifactId>maven-compiler-plugin</artifactId>
					<configuration>
						<compilerArgs>
							<!-- Enable all warnings -->
							<compilerArg>-Xlint:all</compilerArg>
							<!-- Disable options warning because we will have differences between the compiler and source code level-->
							<compilerArg>-Xlint:-options</compilerArg>
							<!-- Disable serialversionuid warnings -->
							<compilerArg>-Xlint:-serial</compilerArg>
							<!--compilerArg>-Werror</compilerArg-->
						</compilerArgs>
					</configuration>
				</plugin>
				<plugin>
					<groupId>com.diffplug.spotless</groupId>
					<artifactId>spotless-maven-plugin</artifactId>
					<version>${spotless.version}</version>
					<configuration>
						<java>
							<importOrder />
							<eclipse>
								<file>${maven.multiModuleProjectDirectory}/eclipse-code-formatter.xml</file>
							</eclipse>
							<removeUnusedImports/>
							<licenseHeader>
								<file>${maven.multiModuleProjectDirectory}/license-header.txt</file>
							</licenseHeader>
						</java>
					</configuration>
				</plugin>
			</plugins>
		</pluginManagement>
		<plugins>
			<plugin>
				<groupId>org.apache.maven.plugins</groupId>
				<artifactId>maven-javadoc-plugin</artifactId>
				<configuration>
					<skip>true</skip>
					<links>
						<link>https://docs.oracle.com/javase/8/docs/api/</link>
						<link>https://javaee.github.io/javaee-spec/javadocs/</link>
						<link>https://fasterxml.github.io/jackson-core/javadoc/2.8/</link>
						<link>https://docs.spring.io/spring/docs/5.3.x/javadoc-api/</link>
					</links>
					<author>true</author>
					<header>${project.name}</header>
					<reportOutputDirectory>${project.build.directory}/site/${project.version}/apidocs</reportOutputDirectory>
				</configuration>
			</plugin>
			<plugin>
				<groupId>com.diffplug.spotless</groupId>
				<artifactId>spotless-maven-plugin</artifactId>
				<executions>
					<execution>
						<phase>validate</phase>
						<configuration>
							<skip>${disable.checks}</skip>
						</configuration>
						<goals>
							<goal>apply</goal>
							<goal>check</goal>
						</goals>
					</execution>
				</executions>
			</plugin>
		</plugins>
	</build>

	<profiles>
		<profile>
<<<<<<< HEAD
			<id>spring</id>
			<repositories>
				<repository>
					<id>spring-snapshots</id>
					<name>Spring Snapshots</name>
					<url>https://repo.spring.io/libs-snapshot-local</url>
					<snapshots>
						<enabled>true</enabled>
					</snapshots>
					<releases>
						<enabled>false</enabled>
					</releases>
				</repository>
				<repository>
					<id>spring-milestones</id>
					<name>Spring Milestones</name>
					<url>https://repo.spring.io/libs-milestone-local</url>
					<snapshots>
						<enabled>false</enabled>
					</snapshots>
				</repository>
				<repository>
					<id>spring-releases</id>
					<name>Spring Releases</name>
					<url>https://repo.spring.io/release</url>
					<snapshots>
						<enabled>false</enabled>
					</snapshots>
				</repository>
			</repositories>
			<pluginRepositories>
				<pluginRepository>
					<id>spring-snapshots</id>
					<name>Spring Snapshots</name>
					<url>https://repo.spring.io/libs-snapshot-local</url>
					<snapshots>
						<enabled>true</enabled>
					</snapshots>
					<releases>
						<enabled>false</enabled>
					</releases>
				</pluginRepository>
				<pluginRepository>
					<id>spring-milestones</id>
					<name>Spring Milestones</name>
					<url>https://repo.spring.io/libs-milestone-local</url>
					<snapshots>
						<enabled>false</enabled>
					</snapshots>
				</pluginRepository>
				<pluginRepository>
					<id>spring-releases</id>
					<name>Spring Releases</name>
					<url>https://repo.spring.io/libs-release-local</url>
					<snapshots>
						<enabled>false</enabled>
					</snapshots>
				</pluginRepository>
			</pluginRepositories>
		</profile>
		<profile>
			<id>java11+</id>
			<activation>
				<jdk>[11,)</jdk>
			</activation>
		</profile>

		<profile>
=======
>>>>>>> 9d5b8ac0
			<id>release</id>
			<build>
				<plugins>
					<plugin>
						<groupId>org.apache.maven.plugins</groupId>
						<artifactId>maven-gpg-plugin</artifactId>
						<version>${maven-gpg-plugin.version}</version>
						<configuration>
							<!-- Prevent gpg from using pinentry programs -->
							<gpgArguments>
								<arg>--pinentry-mode</arg>
								<arg>loopback</arg>
							</gpgArguments>
						</configuration>
						<executions>
							<execution>
								<id>sign-artifacts</id>
								<phase>verify</phase>
								<goals>
									<goal>sign</goal>
								</goals>
							</execution>
						</executions>
					</plugin>
					<plugin>
						<groupId>org.apache.maven.plugins</groupId>
						<artifactId>maven-javadoc-plugin</artifactId>
						<configuration>
							<skip>false</skip>
						</configuration>
					</plugin>
				</plugins>
			</build>
		</profile>
		<profile>
			<id>docs</id>
			<build>
				<plugins>
					<plugin>
						<groupId>org.apache.maven.plugins</groupId>
						<artifactId>maven-javadoc-plugin</artifactId>
						<configuration>
							<skip>false</skip>
						</configuration>
					</plugin>
				</plugins>
			</build>
		</profile>

		<profile>
			<id>coverage</id>
			<properties>
				<sonar.organization>awspring</sonar.organization>
				<sonar.projectKey>awspring_spring-cloud-aws</sonar.projectKey>

				<!-- https://community.sonarsource.com/t/project-quarkusio-quarkus-cant-have-2-modules-with-the-following-key-quarkusio-quarkus/33824/6 -->
				<sonar.moduleKey>${artifactId}</sonar.moduleKey>
				<sonar.host.url>https://sonarcloud.io</sonar.host.url>
			</properties>
			<build>
				<plugins>
					<plugin>
						<groupId>org.jacoco</groupId>
						<artifactId>jacoco-maven-plugin</artifactId>
						<version>${jacoco.version}</version>
						<executions>
							<execution>
								<id>prepare-agent</id>
								<goals>
									<goal>prepare-agent</goal>
								</goals>
							</execution>
							<execution>
								<id>report</id>
								<goals>
									<goal>report</goal>
								</goals>
								<configuration>
									<formats>
										<format>XML</format>
									</formats>
								</configuration>
							</execution>
						</executions>
					</plugin>
					<plugin>
						<groupId>org.apache.maven.plugins</groupId>
						<artifactId>maven-surefire-plugin</artifactId>
						<configuration>
							<argLine>@{argLine} -Xms512m -Xmx512m</argLine>
						</configuration>
					</plugin>
				</plugins>
			</build>
		</profile>
	</profiles>

	<distributionManagement>
		<repository>
			<id>ossrh-awspring</id>
			<url>https://oss.sonatype.org/service/local/staging/deploy/maven2/</url>
		</repository>
	</distributionManagement>

	<licenses>
		<license>
			<name>Apache License, Version 2.0</name>
			<url>https://www.apache.org/licenses/LICENSE-2.0</url>
			<comments>
				Copyright 2013-$YEAR the original author or authors.

				Licensed under the Apache License, Version 2.0 (the "License");
				you may not use this file except in compliance with the License.
				You may obtain a copy of the License at

				https://www.apache.org/licenses/LICENSE-2.0

				Unless required by applicable law or agreed to in writing, software
				distributed under the License is distributed on an "AS IS" BASIS,
				WITHOUT WARRANTIES OR CONDITIONS OF ANY KIND, either express or implied.
				See the License for the specific language governing permissions and
				limitations under the License.
			</comments>
		</license>
	</licenses>
</project><|MERGE_RESOLUTION|>--- conflicted
+++ resolved
@@ -6,11 +6,7 @@
 	<parent>
 		<groupId>org.springframework.cloud</groupId>
 		<artifactId>spring-cloud-build</artifactId>
-<<<<<<< HEAD
 		<version>4.0.0-M4</version>
-=======
-		<version>3.1.3</version>
->>>>>>> 9d5b8ac0
 		<relativePath/><!-- lookup parent from repository -->
 	</parent>
 
@@ -31,18 +27,8 @@
 	</scm>
 
 	<properties>
-<<<<<<< HEAD
-		<tomcat.version>8.0.33</tomcat.version>
-		<javax-mail.version>1.5.5</javax-mail.version>
-		<maven-deploy-plugin.version>2.8.2</maven-deploy-plugin.version>
-		<javax.activation.version>1.2.0</javax.activation.version>
-		<spring-cloud-commons.version>3.1.0</spring-cloud-commons.version>
-		<testcontainers.version>1.17.3</testcontainers.version>
-		<spotless.version>2.25.0</spotless.version>
-=======
 		<spotless.version>2.25.0</spotless.version>
 		<jacoco.version>0.8.7</jacoco.version>
->>>>>>> 9d5b8ac0
 	</properties>
 
 	<modules>
@@ -160,77 +146,6 @@
 
 	<profiles>
 		<profile>
-<<<<<<< HEAD
-			<id>spring</id>
-			<repositories>
-				<repository>
-					<id>spring-snapshots</id>
-					<name>Spring Snapshots</name>
-					<url>https://repo.spring.io/libs-snapshot-local</url>
-					<snapshots>
-						<enabled>true</enabled>
-					</snapshots>
-					<releases>
-						<enabled>false</enabled>
-					</releases>
-				</repository>
-				<repository>
-					<id>spring-milestones</id>
-					<name>Spring Milestones</name>
-					<url>https://repo.spring.io/libs-milestone-local</url>
-					<snapshots>
-						<enabled>false</enabled>
-					</snapshots>
-				</repository>
-				<repository>
-					<id>spring-releases</id>
-					<name>Spring Releases</name>
-					<url>https://repo.spring.io/release</url>
-					<snapshots>
-						<enabled>false</enabled>
-					</snapshots>
-				</repository>
-			</repositories>
-			<pluginRepositories>
-				<pluginRepository>
-					<id>spring-snapshots</id>
-					<name>Spring Snapshots</name>
-					<url>https://repo.spring.io/libs-snapshot-local</url>
-					<snapshots>
-						<enabled>true</enabled>
-					</snapshots>
-					<releases>
-						<enabled>false</enabled>
-					</releases>
-				</pluginRepository>
-				<pluginRepository>
-					<id>spring-milestones</id>
-					<name>Spring Milestones</name>
-					<url>https://repo.spring.io/libs-milestone-local</url>
-					<snapshots>
-						<enabled>false</enabled>
-					</snapshots>
-				</pluginRepository>
-				<pluginRepository>
-					<id>spring-releases</id>
-					<name>Spring Releases</name>
-					<url>https://repo.spring.io/libs-release-local</url>
-					<snapshots>
-						<enabled>false</enabled>
-					</snapshots>
-				</pluginRepository>
-			</pluginRepositories>
-		</profile>
-		<profile>
-			<id>java11+</id>
-			<activation>
-				<jdk>[11,)</jdk>
-			</activation>
-		</profile>
-
-		<profile>
-=======
->>>>>>> 9d5b8ac0
 			<id>release</id>
 			<build>
 				<plugins>
