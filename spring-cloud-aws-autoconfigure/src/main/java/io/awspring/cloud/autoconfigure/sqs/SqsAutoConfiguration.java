/*
 * Copyright 2013-2024 the original author or authors.
 *
 * Licensed under the Apache License, Version 2.0 (the "License");
 * you may not use this file except in compliance with the License.
 * You may obtain a copy of the License at
 *
 *      https://www.apache.org/licenses/LICENSE-2.0
 *
 * Unless required by applicable law or agreed to in writing, software
 * distributed under the License is distributed on an "AS IS" BASIS,
 * WITHOUT WARRANTIES OR CONDITIONS OF ANY KIND, either express or implied.
 * See the License for the specific language governing permissions and
 * limitations under the License.
 */
package io.awspring.cloud.autoconfigure.sqs;

import com.fasterxml.jackson.databind.ObjectMapper;
import io.awspring.cloud.autoconfigure.AwsAsyncClientCustomizer;
import io.awspring.cloud.autoconfigure.core.AwsClientBuilderConfigurer;
import io.awspring.cloud.autoconfigure.core.AwsClientCustomizer;
import io.awspring.cloud.autoconfigure.core.AwsConnectionDetails;
import io.awspring.cloud.autoconfigure.core.CredentialsProviderAutoConfiguration;
import io.awspring.cloud.autoconfigure.core.RegionProviderAutoConfiguration;
import io.awspring.cloud.sqs.config.SqsBootstrapConfiguration;
import io.awspring.cloud.sqs.config.SqsListenerConfigurer;
import io.awspring.cloud.sqs.config.SqsMessageListenerContainerFactory;
import io.awspring.cloud.sqs.listener.SqsContainerOptionsBuilder;
import io.awspring.cloud.sqs.listener.errorhandler.AsyncErrorHandler;
import io.awspring.cloud.sqs.listener.errorhandler.ErrorHandler;
import io.awspring.cloud.sqs.listener.interceptor.AsyncMessageInterceptor;
import io.awspring.cloud.sqs.listener.interceptor.MessageInterceptor;
import io.awspring.cloud.sqs.operations.SqsTemplate;
import io.awspring.cloud.sqs.operations.SqsTemplateBuilder;
import io.awspring.cloud.sqs.support.converter.MessagingMessageConverter;
import io.awspring.cloud.sqs.support.converter.SqsMessagingMessageConverter;
import org.springframework.beans.factory.ObjectProvider;
import org.springframework.boot.autoconfigure.AutoConfiguration;
import org.springframework.boot.autoconfigure.AutoConfigureAfter;
import org.springframework.boot.autoconfigure.EnableAutoConfiguration;
import org.springframework.boot.autoconfigure.condition.ConditionalOnClass;
import org.springframework.boot.autoconfigure.condition.ConditionalOnMissingBean;
import org.springframework.boot.autoconfigure.condition.ConditionalOnProperty;
import org.springframework.boot.context.properties.EnableConfigurationProperties;
import org.springframework.boot.context.properties.PropertyMapper;
import org.springframework.context.annotation.Bean;
import org.springframework.context.annotation.Import;
import software.amazon.awssdk.services.sqs.SqsAsyncClient;
import software.amazon.awssdk.services.sqs.SqsAsyncClientBuilder;
import software.amazon.awssdk.services.sqs.model.Message;

/**
 * {@link EnableAutoConfiguration Auto-configuration} for SQS integration.
 *
 * @author Tomaz Fernandes
 * @author Maciej Walkowiak
<<<<<<< HEAD
=======
 * @author Wei Jiang
>>>>>>> 2e141703
 * @author Dongha Kim
 * @since 3.0
 */
@AutoConfiguration
@ConditionalOnClass({ SqsAsyncClient.class, SqsBootstrapConfiguration.class })
@EnableConfigurationProperties(SqsProperties.class)
@Import(SqsBootstrapConfiguration.class)
@AutoConfigureAfter({ CredentialsProviderAutoConfiguration.class, RegionProviderAutoConfiguration.class })
@ConditionalOnProperty(name = "spring.cloud.aws.sqs.enabled", havingValue = "true", matchIfMissing = true)
public class SqsAutoConfiguration {

	private final SqsProperties sqsProperties;

	public SqsAutoConfiguration(SqsProperties sqsProperties) {
		this.sqsProperties = sqsProperties;
	}

	@ConditionalOnMissingBean
	@Bean
	public SqsAsyncClient sqsAsyncClient(AwsClientBuilderConfigurer awsClientBuilderConfigurer,
			ObjectProvider<AwsClientCustomizer<SqsAsyncClientBuilder>> configurer,
			ObjectProvider<AwsConnectionDetails> connectionDetails,
			ObjectProvider<SqsAsyncClientCustomizer> sqsAsyncClientCustomizers,
			ObjectProvider<AwsAsyncClientCustomizer> awsAsyncClientCustomizers) {
		return awsClientBuilderConfigurer.configureAsyncClient(SqsAsyncClient.builder(), this.sqsProperties,
				connectionDetails.getIfAvailable(), configurer.getIfAvailable(),
				sqsAsyncClientCustomizers.orderedStream(), awsAsyncClientCustomizers.orderedStream()).build();
	}

	@ConditionalOnMissingBean
	@Bean
	public SqsTemplate sqsTemplate(SqsAsyncClient sqsAsyncClient, ObjectProvider<ObjectMapper> objectMapperProvider,
			MessagingMessageConverter<Message> messageConverter) {
		SqsTemplateBuilder builder = SqsTemplate.builder().sqsAsyncClient(sqsAsyncClient)
				.messageConverter(messageConverter);
		objectMapperProvider.ifAvailable(om -> setMapperToConverter(messageConverter, om));
		if (sqsProperties.getQueueNotFoundStrategy() != null) {
			builder.configure((options) -> options.queueNotFoundStrategy(sqsProperties.getQueueNotFoundStrategy()));
		}
		return builder.build();
	}

	@ConditionalOnMissingBean
	@Bean
	public SqsMessageListenerContainerFactory<Object> defaultSqsListenerContainerFactory(
			ObjectProvider<SqsAsyncClient> sqsAsyncClient, ObjectProvider<AsyncErrorHandler<Object>> asyncErrorHandler,
			ObjectProvider<ErrorHandler<Object>> errorHandler,
			ObjectProvider<AsyncMessageInterceptor<Object>> asyncInterceptors,
<<<<<<< HEAD
			ObjectProvider<MessageInterceptor<Object>> interceptors,
			ObjectProvider<ObjectMapper> objectMapperProvider,
=======
			ObjectProvider<MessageInterceptor<Object>> interceptors, ObjectProvider<ObjectMapper> objectMapperProvider,
>>>>>>> 2e141703
			MessagingMessageConverter<?> messagingMessageConverter) {

		SqsMessageListenerContainerFactory<Object> factory = new SqsMessageListenerContainerFactory<>();
		factory.configure(this::configureProperties);
		sqsAsyncClient.ifAvailable(factory::setSqsAsyncClient);
		asyncErrorHandler.ifAvailable(factory::setErrorHandler);
		errorHandler.ifAvailable(factory::setErrorHandler);
		interceptors.forEach(factory::addMessageInterceptor);
		asyncInterceptors.forEach(factory::addMessageInterceptor);
<<<<<<< HEAD
		objectMapperProvider.ifAvailable(objectMapper -> {
			if (messagingMessageConverter instanceof SqsMessagingMessageConverter) {
				((SqsMessagingMessageConverter) messagingMessageConverter).setObjectMapper(objectMapper);
			}
		});

		factory.configure(options -> options.messageConverter(messagingMessageConverter));

		return factory;
	}

	@ConditionalOnMissingBean
	@Bean
	public MessagingMessageConverter<?> defaultMessageConverter() {
		return new SqsMessagingMessageConverter();
=======
		objectMapperProvider.ifAvailable(om -> setMapperToConverter(messagingMessageConverter, om));
		factory.configure(options -> options.messageConverter(messagingMessageConverter));
		return factory;
	}

	private void setMapperToConverter(MessagingMessageConverter<?> messagingMessageConverter, ObjectMapper om) {
		if (messagingMessageConverter instanceof SqsMessagingMessageConverter sqsConverter) {
			sqsConverter.setObjectMapper(om);
		}
>>>>>>> 2e141703
	}

	@ConditionalOnMissingBean
	@Bean
	public MessagingMessageConverter<Message> messageConverter() {
		return new SqsMessagingMessageConverter();
	}

	private void configureProperties(SqsContainerOptionsBuilder options) {
		PropertyMapper mapper = PropertyMapper.get().alwaysApplyingWhenNonNull();
		mapper.from(this.sqsProperties.getQueueNotFoundStrategy()).to(options::queueNotFoundStrategy);
		mapper.from(this.sqsProperties.getListener().getMaxConcurrentMessages()).to(options::maxConcurrentMessages);
		mapper.from(this.sqsProperties.getListener().getMaxMessagesPerPoll()).to(options::maxMessagesPerPoll);
		mapper.from(this.sqsProperties.getListener().getPollTimeout()).to(options::pollTimeout);
		mapper.from(this.sqsProperties.getListener().getMaxDelayBetweenPolls()).to(options::maxDelayBetweenPolls);
	}

	@Bean
	public SqsListenerConfigurer objectMapperCustomizer(ObjectProvider<ObjectMapper> objectMapperProvider) {
		ObjectMapper objectMapper = objectMapperProvider.getIfUnique();
		return registrar -> {
			// Object Mapper for SqsListener annotations handler method
			if (registrar.getObjectMapper() == null && objectMapper != null) {
				registrar.setObjectMapper(objectMapper);
			}
		};
	}

}<|MERGE_RESOLUTION|>--- conflicted
+++ resolved
@@ -54,10 +54,7 @@
  *
  * @author Tomaz Fernandes
  * @author Maciej Walkowiak
-<<<<<<< HEAD
-=======
  * @author Wei Jiang
->>>>>>> 2e141703
  * @author Dongha Kim
  * @since 3.0
  */
@@ -106,12 +103,7 @@
 			ObjectProvider<SqsAsyncClient> sqsAsyncClient, ObjectProvider<AsyncErrorHandler<Object>> asyncErrorHandler,
 			ObjectProvider<ErrorHandler<Object>> errorHandler,
 			ObjectProvider<AsyncMessageInterceptor<Object>> asyncInterceptors,
-<<<<<<< HEAD
-			ObjectProvider<MessageInterceptor<Object>> interceptors,
-			ObjectProvider<ObjectMapper> objectMapperProvider,
-=======
 			ObjectProvider<MessageInterceptor<Object>> interceptors, ObjectProvider<ObjectMapper> objectMapperProvider,
->>>>>>> 2e141703
 			MessagingMessageConverter<?> messagingMessageConverter) {
 
 		SqsMessageListenerContainerFactory<Object> factory = new SqsMessageListenerContainerFactory<>();
@@ -121,23 +113,6 @@
 		errorHandler.ifAvailable(factory::setErrorHandler);
 		interceptors.forEach(factory::addMessageInterceptor);
 		asyncInterceptors.forEach(factory::addMessageInterceptor);
-<<<<<<< HEAD
-		objectMapperProvider.ifAvailable(objectMapper -> {
-			if (messagingMessageConverter instanceof SqsMessagingMessageConverter) {
-				((SqsMessagingMessageConverter) messagingMessageConverter).setObjectMapper(objectMapper);
-			}
-		});
-
-		factory.configure(options -> options.messageConverter(messagingMessageConverter));
-
-		return factory;
-	}
-
-	@ConditionalOnMissingBean
-	@Bean
-	public MessagingMessageConverter<?> defaultMessageConverter() {
-		return new SqsMessagingMessageConverter();
-=======
 		objectMapperProvider.ifAvailable(om -> setMapperToConverter(messagingMessageConverter, om));
 		factory.configure(options -> options.messageConverter(messagingMessageConverter));
 		return factory;
@@ -147,7 +122,6 @@
 		if (messagingMessageConverter instanceof SqsMessagingMessageConverter sqsConverter) {
 			sqsConverter.setObjectMapper(om);
 		}
->>>>>>> 2e141703
 	}
 
 	@ConditionalOnMissingBean
